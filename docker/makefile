--- conflicted
+++ resolved
@@ -63,7 +63,6 @@
 
 ifeq ($(O2SCL_NPROCS), undefined)
 $(1).check: empty
-<<<<<<< HEAD
 	sudo docker run --gpus all --rm \
 		-t awsteiner/o2scl:$$(word $(2), $(DFILE)) \
 		sh -c "cd /opt/o2scl && make check && make o2scl-examples" \
@@ -75,12 +74,6 @@
 		sh -c "cd /opt/o2scl && make -j $(O2SCL_NPROCS) check && make -j $(O2SCL_NPROCS) o2scl-examples" \
 		> $(1).check
 endif
-=======
-	sudo docker run --rm \
-		-t awsteiner/o2scl:$(PREFIX)_$$(word $(2), $(DFILE))_amd64 \
-		sh -c "cd /opt/o2scl && make -j 10 check && make -j 10 o2scl-examples" \
-		> out/$(1).check
->>>>>>> f917ab7e
 
 $(1).pycheck: empty
 	sudo docker run --rm \
