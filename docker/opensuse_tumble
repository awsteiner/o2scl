--- conflicted
+++ resolved
@@ -15,16 +15,12 @@
 RUN curl -L https://github.com/awsteiner/o2scl/releases/download/v0.927/o2scl-0.927.tar.gz --output o2scl-0.927.tar.gz
 RUN tar xzf o2scl-0.927.tar.gz
 WORKDIR /opt/o2scl-0.927
-<<<<<<< HEAD
-RUN CXXFLAGS="-O3 -DO2SCL_PLAIN_HDF5_HEADER -DO2SCL_HDF5_PRE_1_12 -DO2SCL_OLD_BOOST" ./configure
-=======
 
 # AWS, 8/20/22: For some reason there is a problem with isfinite() in
 # lib_settings.o unless we use -fpermissive.
 
 RUN CXXFLAGS="-O3 -DO2SCL_PLAIN_HDF5_HEADER -DO2SCL_HDF5_PRE_1_12 -fpermissive" ./configure
 
->>>>>>> a498f915
 RUN make
 RUN make install
 WORKDIR /
