--- conflicted
+++ resolved
@@ -131,11 +131,7 @@
   // interpolates the value 1.5 into the second index, sums over the
   // third index, and interpolates a new grid for the first index.
   // The result will be a rank 1 tensor with 10 entries. 
-<<<<<<< HEAD
 
-=======
-  
->>>>>>> 54a02bd8
   cout << "grid(0),interp(1),sum(2):" << endl;
   tensor_grid<> m3r=grid_rearrange_and_copy<tensor_grid<>,double>
     (m3,{ix_grid(0,1.0,4.0,9),ix_interp(1,1.5),ix_sum(2)});
