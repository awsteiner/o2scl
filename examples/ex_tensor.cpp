/*
  -------------------------------------------------------------------
  
  Copyright (C) 2015-2023, Andrew W. Steiner
  
  This file is part of O2scl.
  
  O2scl is free software; you can redistribute it and/or modify
  it under the terms of the GNU General Public License as published by
  the Free Software Foundation; either version 3 of the License, or
  (at your option) any later version.
  
  O2scl is distributed in the hope that it will be useful,
  but WITHOUT ANY WARRANTY; without even the implied warranty of
  MERCHANTABILITY or FITNESS FOR A PARTICULAR PURPOSE.  See the
  GNU General Public License for more details.
  
  You should have received a copy of the GNU General Public License
  along with O2scl. If not, see <http://www.gnu.org/licenses/>.

  -------------------------------------------------------------------
*/
// sphinx-example-start
/* Example: ex_tensor.cpp
   -------------------------------------------------------------------
   A simple example for tensors. See "License Information" 
   section of the documentation for license information.
*/
#include <o2scl/tensor_grid.h>
#include <o2scl/test_mgr.h>
#include <o2scl/hdf_file.h>
#include <o2scl/hdf_io.h>

using namespace std;
using namespace o2scl;
using namespace o2scl_hdf;

double func(double x, double y, double z) {
  return x*x*x-y+z*z;
}

int main(void) {

  cout.setf(ios::scientific);

  test_mgr t;
  t.set_output_level(1);

  // Create a rank three tensor
  tensor_grid<> m3;
  vector<size_t> i3(3), j3(3);
  i3[0]=4;
  i3[1]=3;
  i3[2]=3;
  m3.resize(3,i3);
  
  // Create and set grid
  std::vector<double> grid;

  grid.push_back(1.0);
  grid.push_back(2.0);
  grid.push_back(3.0);
  grid.push_back(4.0);
  
  grid.push_back(1.0);
  grid.push_back(2.0);
  grid.push_back(3.0);
  
  grid.push_back(1.0);
  grid.push_back(2.0);
  grid.push_back(3.0);
  m3.set_grid_packed(grid);
  
  // Fill the tensor with data
  for(size_t i=0;i<i3[0];i++) {
    for(size_t j=0;j<i3[1];j++) {
      for(size_t k=0;k<i3[2];k++) {
	double x=m3.get_grid(0,i);
	double y=m3.get_grid(1,j);
	double z=m3.get_grid(2,k);
	j3[0]=i;
	j3[1]=j;
	j3[2]=k;
	m3.set(j3,func(x,y,z));
      }
    }
  }
  
  // ----------------------------------------------------------------
  // Demonstrate linear interpolation
  
  cout << "Interpolation: " << endl;
  
  double vals[3]={2.5,2.5,1.5};
  cout << "Exact: " << func(vals[0],vals[1],vals[2])
       << " interpolated: "
       << m3.interp_linear(vals) << endl;
  t.test_rel(func(vals[0],vals[1],vals[2]),
	     m3.interp_linear(vals),2.0e-1,"interp linear");
  
  vals[0]=3.5;
  vals[1]=2.5;
  vals[2]=1.0;
  cout << "Exact: " << func(vals[0],vals[1],vals[2])
       << " interpolated: "
       << m3.interp_linear(vals) << endl;
  t.test_rel(func(vals[0],vals[1],vals[2]),
	     m3.interp_linear(vals),2.0e-1,"interp linear");
  cout << endl;

  // ----------------------------------------------------------------
  // Demonstrate HDF5 I/O for tensors

  // Output to a file
  hdf_file hf;
  hf.open_or_create("ex_tensor_dat.o2");
  hdf_output(hf,m3,"tens_grid_test");
  hf.close();

  // Now read from that file
  tensor_grid<> m3c;
  hf.open("ex_tensor_dat.o2");
  hdf_input(hf,m3c);
  hf.close();

  // Show that the tensor is the same
  t.test_gen(m3==m3c,"tensor equality");

  // ----------------------------------------------------------------
  // Demonstrate tensor rearrangement. Create a new tensor which
  // interpolates the value 1.5 into the second index, sums over the
  // third index, and interpolates a new grid for the first index.
  // The result will be a rank 1 tensor with 10 entries. 
<<<<<<< HEAD
  
  tensor_grid<> m3r=grid_rearrange_and_copy<tensor_grid<>,double>
    (m3,{ix_grid(0,1.0,4.0,9),ix_interp(1,1.5),ix_sum(2)},2);
=======

  cout << "grid(0),interp(1),sum(2):" << endl;
  tensor_grid<> m3r=grid_rearrange_and_copy<tensor_grid<>,double>
    (m3,{ix_grid(0,1.0,4.0,9),ix_interp(1,1.5),ix_sum(2)});
>>>>>>> 07d358b4
  
  t.test_gen(m3r.get_rank()==1,"rearrange 1");
  t.test_gen(m3r.get_size(0)==10,"rearrange 2");
  
  for(size_t i=0;i<10;i++) {
    vector<size_t> ix={i};
    cout << i << " " << m3r.get(ix) << " ";
    cout << (func(1.0+((double)i)/3.0,1.5,1.0)+
             func(1.0+((double)i)/3.0,1.5,2.0)+
             func(1.0+((double)i)/3.0,1.5,3.0)) << endl;
<<<<<<< HEAD
=======
    t.test_rel(m3r.get(ix),(func(1.0+((double)i)/3.0,1.5,1.0)+
                            func(1.0+((double)i)/3.0,1.5,2.0)+
                            func(1.0+((double)i)/3.0,1.5,3.0)),
               3.0e-1,"tensor rearrange 1");
  }
  cout << endl;
  
  cout << "interp(1),grid(0),sum(2):" << endl;
  tensor_grid<> m3s=grid_rearrange_and_copy<tensor_grid<>,double>
    (m3,{ix_interp(1,1.5),ix_grid(0,1.0,4.0,9),ix_sum(2)});
  
  for(size_t i=0;i<10;i++) {
    vector<size_t> ix={i};
    cout << i << " " << m3s.get(ix) << " ";
    cout << (func(1.0+((double)i)/3.0,1.5,1.0)+
             func(1.0+((double)i)/3.0,1.5,2.0)+
             func(1.0+((double)i)/3.0,1.5,3.0)) << endl;
    t.test_rel(m3s.get(ix),(func(1.0+((double)i)/3.0,1.5,1.0)+
                            func(1.0+((double)i)/3.0,1.5,2.0)+
                            func(1.0+((double)i)/3.0,1.5,3.0)),
               3.0e-1,"tensor rearrange 2");
>>>>>>> 07d358b4
  }
  cout << endl;
  
  t.report();

  return 0;
}<|MERGE_RESOLUTION|>--- conflicted
+++ resolved
@@ -131,16 +131,13 @@
   // interpolates the value 1.5 into the second index, sums over the
   // third index, and interpolates a new grid for the first index.
   // The result will be a rank 1 tensor with 10 entries. 
-<<<<<<< HEAD
   
+  cout << "grid(0),interp(1),sum(2):" << endl;
   tensor_grid<> m3r=grid_rearrange_and_copy<tensor_grid<>,double>
     (m3,{ix_grid(0,1.0,4.0,9),ix_interp(1,1.5),ix_sum(2)},2);
-=======
-
-  cout << "grid(0),interp(1),sum(2):" << endl;
-  tensor_grid<> m3r=grid_rearrange_and_copy<tensor_grid<>,double>
-    (m3,{ix_grid(0,1.0,4.0,9),ix_interp(1,1.5),ix_sum(2)});
->>>>>>> 07d358b4
+  
+  t.test_gen(m3r.get_rank()==1,"rearrange 1");
+  t.test_gen(m3r.get_size(0)==10,"rearrange 2");
   
   t.test_gen(m3r.get_rank()==1,"rearrange 1");
   t.test_gen(m3r.get_size(0)==10,"rearrange 2");
@@ -151,8 +148,6 @@
     cout << (func(1.0+((double)i)/3.0,1.5,1.0)+
              func(1.0+((double)i)/3.0,1.5,2.0)+
              func(1.0+((double)i)/3.0,1.5,3.0)) << endl;
-<<<<<<< HEAD
-=======
     t.test_rel(m3r.get(ix),(func(1.0+((double)i)/3.0,1.5,1.0)+
                             func(1.0+((double)i)/3.0,1.5,2.0)+
                             func(1.0+((double)i)/3.0,1.5,3.0)),
@@ -174,7 +169,6 @@
                             func(1.0+((double)i)/3.0,1.5,2.0)+
                             func(1.0+((double)i)/3.0,1.5,3.0)),
                3.0e-1,"tensor rearrange 2");
->>>>>>> 07d358b4
   }
   cout << endl;
   
