/*
  ───────────────────────────────────────────────────────────────────
  
  Copyright (C) 2006-2024, Andrew W. Steiner
  
  This file is part of O2scl.
  
  O2scl is free software; you can redistribute it and/or modify
  it under the terms of the GNU General Public License as published by
  the Free Software Foundation; either version 3 of the License, or
  (at your option) any later version.
  
  O2scl is distributed in the hope that it will be useful,
  but WITHOUT ANY WARRANTY; without even the implied warranty of
  MERCHANTABILITY or FITNESS FOR A PARTICULAR PURPOSE.  See the
  GNU General Public License for more details.
  
  You should have received a copy of the GNU General Public License
  along with O2scl. If not, see <http://www.gnu.org/licenses/>.

  ───────────────────────────────────────────────────────────────────
*/
#include <string>
#include <ctime>
#include <o2scl/test_mgr.h>
#include <o2scl/misc.h>
#include <o2scl/poly.h>

using namespace std;
using namespace o2scl;

#include <boost/multiprecision/cpp_dec_float.hpp>
#include <boost/multiprecision/cpp_bin_float.hpp>
#ifndef O2SCL_OLD_BOOST
#include <boost/multiprecision/cpp_complex.hpp>
#endif

typedef boost::multiprecision::cpp_dec_float_50 cpp_dec_float_50;
typedef boost::multiprecision::cpp_bin_float_50 cpp_bin_float_50;
#ifndef O2SCL_OLD_BOOST
typedef boost::multiprecision::cpp_complex_50 cpp_complex_50;
#endif

test_mgr tst;
int wid=21;

template<class fp_t=double, class cx_t=std::complex<fp_t> >
void test_quadratic_real_coeff
(quadratic_real_coeff<fp_t,cx_t> *po, 
 string str, fp_t alpha, fp_t e1, fp_t e2, 
 fp_t e3, fp_t e4, bool check_ret) {

  fp_t s1=0, s2=0, m1=0, m2=0;
  size_t wrong_ret=0;

  clock_t lt1=clock();
  
  size_t count=0;
  
  count+=po->test_coeffs_zero_disc(alpha,s1,s2,m1,m2);
  count+=po->test_complex_roots(s1,s2,m1,m2);
  count+=po->test_real_roots(s1,s2,m1,m2,wrong_ret);
  
  clock_t lt2=clock();
  
  s1/=count;
  s2/=count;

  double time=((double)(lt2-lt1))/CLOCKS_PER_SEC;
  
  cout.width(wid);
  cout << str.c_str();
  tst.test_abs<fp_t>(s1,0.0,e1,"quadratic_real_coeff s1");
  tst.test_abs<fp_t>(s2,0.0,e2,"quadratic_real_coeff s2");
  tst.test_abs<fp_t>(m1,0.0,e3,"quadratic_real_coeff m1");
  tst.test_abs<fp_t>(m2,0.0,e4,"quadratic_real_coeff m2");
  cout << ": " << s1 << " " << s2 << " " << m1 << " " 
       << m2 << " " << time;
  if (check_ret) {
    cout << " " << wrong_ret << endl;
  } else {
    cout << endl;
  }

  return;
}

template<class fp_t=double, class cx_t=std::complex<fp_t> >
void test_quadratic_real_coeff_boost
(quadratic_real_coeff<fp_t,cx_t> *po, 
 string str, fp_t alpha, fp_t e1, fp_t e2, 
 fp_t e3, fp_t e4, bool check_ret) {

  fp_t s1=0, s2=0, m1=0, m2=0;

  clock_t lt1=clock();
  
  size_t count=0, wrong_ret=0;
  
  count+=po->test_coeffs_zero_disc(alpha,s1,s2,m1,m2);
  count+=po->test_complex_roots(s1,s2,m1,m2);
  count+=po->test_real_roots(s1,s2,m1,m2,wrong_ret);
  
  clock_t lt2=clock();
  
  s1/=count;
  s2/=count;

  double time=((double)(lt2-lt1))/CLOCKS_PER_SEC;
  
  cout.width(wid);
  cout << str.c_str();
  tst.test_abs_boost<fp_t>(s1,0.0,e1,"quadratic_real_coeff s1");
  tst.test_abs_boost<fp_t>(s2,0.0,e2,"quadratic_real_coeff s2");
  tst.test_abs_boost<fp_t>(m1,0.0,e3,"quadratic_real_coeff m1");
  tst.test_abs_boost<fp_t>(m2,0.0,e4,"quadratic_real_coeff m2");
  cout << ": " << s1 << " " << s2 << " " << m1 << " " 
       << m2 << " " << time;
  if (check_ret) {
    cout << " " << wrong_ret << endl;
  } else {
    cout << endl;
  }

  return;
}

template<class fp_t=double, class cx_t=std::complex<fp_t> >
void test_quadratic_complex(quadratic_complex<fp_t,cx_t> *po,
                            string str, fp_t e1, fp_t e2, fp_t e3, fp_t e4) {
                            
  fp_t s1=0, s2=0, m1=0, m2=0;
  
  clock_t lt1=clock();
  
  size_t count=0;
  
  count+=po->test_complex_coeffs(s1,s2,m1,m2);
  count+=po->test_complex_roots(s1,s2,m1,m2);
  
  clock_t lt2=clock();
  
  s1/=count;
  s2/=count;

  double time=((double)(lt2-lt1))/CLOCKS_PER_SEC;
  
  tst.test_abs<fp_t>(s1,0.0,e1,"quadratic_complex s1");
  tst.test_abs<fp_t>(s2,0.0,e2,"quadratic_complex s2");
  tst.test_abs<fp_t>(m1,0.0,e3,"quadratic_complex m1");
  tst.test_abs<fp_t>(m2,0.0,e4,"quadratic_complex m2");
  cout.width(wid);
  cout << str.c_str();
  cout << ": " << s1 << " " << s2 << " " << m1 << " " 
       << m2 << " " << time << endl;
  return;
}

template<class fp_t=double, class cx_t=std::complex<fp_t> >
void test_quadratic_complex_boost(quadratic_complex<fp_t,cx_t> *po,
                                  string str, 
                                  double e1, double e2, double e3, double e4) {
  fp_t s1=0,s2=0,m1=0,m2=0;

  clock_t lt1=clock();
  
  size_t count=0;
  
  count+=po->test_complex_coeffs(s1,s2,m1,m2);
  count+=po->test_complex_roots(s1,s2,m1,m2);
  
  clock_t lt2=clock();
  
  s1/=count;
  s2/=count;

  double time=((double)(lt2-lt1))/CLOCKS_PER_SEC;
  
  tst.test_abs_boost<fp_t>(s1,0.0,e1,"quadratic_complex s1");
  tst.test_abs_boost<fp_t>(s2,0.0,e2,"quadratic_complex s2");
  tst.test_abs_boost<fp_t>(m1,0.0,e3,"quadratic_complex m1");
  tst.test_abs_boost<fp_t>(m2,0.0,e4,"quadratic_complex m2");
  cout.width(wid);
  cout << str.c_str();
  cout << ": " << s1 << " " << s2 << " " << m1 << " " 
       << m2 << " " << time << endl;
  return;
}

template<class fp_t=double, class cx_t=std::complex<fp_t>,
         class poly_t=cubic_real_coeff<fp_t,cx_t>>
size_t test_cubic_real_coeffs2(poly_t *po,
                               fp_t alpha, fp_t &s1, fp_t &s2,
                               fp_t &m1, fp_t &m2, size_t &wrong_ret,
                               size_t n=16) {
  
  size_t count=0;
  
  gen_test_number<> ga, gb, gc, gd;
  
  for(size_t j1=0;j1<n;j1++) {
    fp_t ca=ga.gen()*alpha;
    gb.reset();
    for(size_t j2=0;j2<n;j2++) {
      fp_t cb=gb.gen();
      gc.reset();
      for(size_t j3=0;j3<n;j3++) {
        fp_t cc=gc.gen()*alpha;
        gd.reset();
        for(size_t j4=0;j4<n;j4++) {
          fp_t cd=gd.gen();
          
          if (fabs(ca)>0.0) {
            
            fp_t cr1;
            cx_t cr2, cr3;
            int ret=po->solve_rc(ca,cb,cc,cd,cr1,cr2,cr3);
            fp_t disc=po->disc3_r(ca,cb,cc,cd);
            if ((disc>=0.0 && ret==1) ||
                (disc<0.0 && ret==3) ||
                (ret!=1 && ret!=3)) {
              wrong_ret++;
            }
            
            cx_t cbp=-(cr1+cr2+cr3)*ca;
            cx_t ccp=(cr1*cr2+cr1*cr3+cr2*cr3)*ca;
            cx_t cdp=-(cr1*cr2*cr3)*ca;
            
            fp_t czo1=((ca*cr1+cb)*cr1+cc)*cr1+cd;
            cx_t czo2=((ca*cr2+cb)*cr2+cc)*cr2+cd;
            cx_t czo3=((ca*cr3+cb)*cr3+cc)*cr3+cd;
            
            fp_t q1=sqrt(fabs(cb-cbp.real())*fabs(cb-cbp.real())+
                         fabs(cc-ccp.real())*fabs(cc-ccp.real())+
                         fabs(cd-cdp.real())*fabs(cd-cdp.real()));
            fp_t q2=sqrt(fabs(czo1)*fabs(czo1)+abs(czo2)*abs(czo2)+
                         abs(czo3)*abs(czo3));
            
            s1+=q1;
            if (q1>m1) m1=q1;
            s2+=q2;
            if (q2>m2) m2=q2;
            
            count++;
          }
        }
      }
    }
  }
  
  return count;
}

template<class fp_t=double, class cx_t=std::complex<fp_t>,
         class poly_t=cubic_real_coeff<fp_t,cx_t>>
void test_cubic_real_coeff(poly_t *po,
                           string str, fp_t alpha, fp_t e1, fp_t e2,
                           fp_t e3, fp_t e4, size_t max_ret) {
			   
  fp_t s1=0, s2=0, m1=0, m2=0;

  clock_t lt1=clock();
  
  size_t count=0, wrong_ret=0;
  
  count=test_cubic_real_coeffs2(po,alpha,s1,s2,m1,m2,wrong_ret);
  
  clock_t lt2=clock();
  
  s1/=count;
  s2/=count;

  double time=((double)(lt2-lt1))/CLOCKS_PER_SEC;
  
  cout.width(wid);
  cout << str.c_str();
  tst.test_abs<fp_t>(s1,0.0,e1,"cubic_real_coeff s1");
  tst.test_abs<fp_t>(s2,0.0,e2,"cubic_real_coeff s2");
  tst.test_abs<fp_t>(m1,0.0,e3,"cubic_real_coeff m1");
  tst.test_abs<fp_t>(m2,0.0,e4,"cubic_real_coeff m2");
  cout << ": " << s1 << " " << s2 << " " << m1 << " " 
       << m2 << " " << time;
  if (max_ret>0) {
    cout << " " << wrong_ret << endl;
    tst.test_gen(wrong_ret<max_ret,"cubic_real_coeff int");
  } else {
    cout << endl;
  }
  return;
}

template<class fp_t=double, class cx_t=std::complex<fp_t> >
void test_cubic_real_coeff_boost(cubic_real_coeff<fp_t,cx_t> *po,
                                 string str, fp_t alpha, fp_t e1,
                                 fp_t e2, fp_t e3, 
                                 fp_t e4, bool check_ret) {

  fp_t s1=0,s2=0,m1=0,m2=0;

  clock_t lt1=clock();
  
  size_t count=0, wrong_ret=0;
  
  count=po->test_cubic_real_coeffs(alpha,s1,s2,m1,m2,wrong_ret);
  
  clock_t lt2=clock();
  
  s1/=count;
  s2/=count;

  double time=((double)(lt2-lt1))/CLOCKS_PER_SEC;
  
  cout.width(wid);
  cout << str.c_str();
  tst.test_abs_boost<fp_t>(s1,0.0,e1,"cubic_real_coeff s1");
  tst.test_abs_boost<fp_t>(s2,0.0,e2,"cubic_real_coeff s2");
  tst.test_abs_boost<fp_t>(m1,0.0,e3,"cubic_real_coeff m1");
  tst.test_abs_boost<fp_t>(m2,0.0,e4,"cubic_real_coeff m2");
  cout << ": " << s1 << " " << s2 << " " << m1 << " " 
       << m2 << " " << time;
  if (check_ret) {
    cout << " " << wrong_ret << endl;
  } else {
    cout << endl;
  }
  return;
}

template<class fp_t=double, class cx_t=std::complex<fp_t> >
void test_cubic_complex(cubic_complex<fp_t,cx_t> *po,
                        string str, fp_t e1, 
			fp_t e2, fp_t e3, fp_t e4) {

  fp_t s1=0,s2=0,m1=0,m2=0;

  clock_t lt1=clock();
  
  size_t count=0;
  
  count=po->test_complex_coeffs(s1,s2,m1,m2);
  
  clock_t lt2=clock();
  
  s1/=count;
  s2/=count;

  double time=((double)(lt2-lt1))/CLOCKS_PER_SEC;
  
  cout.width(wid);
  cout << str.c_str();
  tst.test_abs<fp_t>(s1,0.0,e1,"cubic_complex s1");
  tst.test_abs<fp_t>(s2,0.0,e2,"cubic_complex s2");
  tst.test_abs<fp_t>(m1,0.0,e3,"cubic_complex m1");
  tst.test_abs<fp_t>(m2,0.0,e4,"cubic_complex m2");
  cout << ": " << s1 << " " << s2 << " " << m1 << " " 
       << m2 << " " << time << endl;
  return;
}

template<class fp_t=double, class cx_t=std::complex<fp_t> >
void test_cubic_complex_boost(cubic_complex<fp_t,cx_t> *po,
                              string str, fp_t e1, 
                              fp_t e2, fp_t e3, fp_t e4) {

  fp_t s1=0,s2=0,m1=0,m2=0;

  clock_t lt1=clock();
  
  size_t count=0;
  
  count=po->test_complex_coeffs(s1,s2,m1,m2);
  
  clock_t lt2=clock();
  
  s1/=count;
  s2/=count;

  double time=((double)(lt2-lt1))/CLOCKS_PER_SEC;
  
  cout.width(wid);
  cout << str.c_str();
  tst.test_abs_boost<fp_t>(s1,0.0,e1,"cubic_complex s1");
  tst.test_abs_boost<fp_t>(s2,0.0,e2,"cubic_complex s2");
  tst.test_abs_boost<fp_t>(m1,0.0,e3,"cubic_complex m1");
  tst.test_abs_boost<fp_t>(m2,0.0,e4,"cubic_complex m2");
  cout << ": " << s1 << " " << s2 << " " << m1 << " " 
       << m2 << " " << time << endl;
  return;
}

template<class fp_t=double>
void test_quartic_real(quartic_real<fp_t> *po,
                       string str, fp_t alpha, 
		       fp_t e1, fp_t e2, fp_t e3, fp_t e4) {

  fp_t s1=0, s2=0, m1=0, m2=0;

  clock_t lt1=clock();
  
  size_t count=0;
  
  count=po->test_real_roots(alpha,s1,m1);
  
  clock_t lt2=clock();
  
  s1/=count;
  s2/=count;
  
  double time=((double)(lt2-lt1))/CLOCKS_PER_SEC;

  cout.width(wid);
  cout << str.c_str();
  tst.test_abs<fp_t>(s1,0.0,e1,"quartic_real s1");
  tst.test_abs<fp_t>(s2,0.0,e2,"quartic_real s2");
  tst.test_abs<fp_t>(m1,0.0,e3,"quartic_real m1");
  tst.test_abs<fp_t>(m2,0.0,e4,"quartic_real m2");
  cout << ": " << s1 << " " << s2 << " " << m1 << " " 
       << m2 << " " << time << endl;
  return;
}

template<class fp_t=double>
void test_quartic_real_boost(quartic_real<fp_t> *po,
                             string str, fp_t alpha, 
                             fp_t e1, fp_t e2, fp_t e3, fp_t e4) {

  fp_t s1=0,s2=0,m1=0,m2=0;

  clock_t lt1=clock();
  
  size_t count=0;
  
  count=po->test_real_roots(alpha,s1,m1);
  
  clock_t lt2=clock();
  
  s1/=count;
  s2/=count;
  
  double time=((double)(lt2-lt1))/CLOCKS_PER_SEC;

  cout.width(wid);
  cout << str.c_str();
  tst.test_abs_boost<fp_t>(s1,0.0,e1,"quartic_real s1");
  tst.test_abs_boost<fp_t>(s2,0.0,e2,"quartic_real s2");
  tst.test_abs_boost<fp_t>(m1,0.0,e3,"quartic_real m1");
  tst.test_abs_boost<fp_t>(m2,0.0,e4,"quartic_real m2");
  cout << ": " << s1 << " " << s2 << " " << m1 << " " 
       << m2 << " " << time << endl;
  return;
}

template<class fp_t=double, class cx_t=std::complex<fp_t> >
void test_quartic_real_coeff(quartic_real_coeff<fp_t,cx_t> *po,
                             string str, fp_t e1, fp_t e2, fp_t e3,
                             fp_t e4) {
  
  fp_t s1=0,s2=0,m1=0,m2=0;

  clock_t lt1=clock();
  
  size_t count=0;
  
  count=po->test_quartic_real_coeffs(s1,s2,m1,m2);
  
  clock_t lt2=clock();
  
  s1/=count;
  s2/=count;
  
  double time=((double)(lt2-lt1))/CLOCKS_PER_SEC;

  cout.width(wid);
  cout << str.c_str();
  tst.test_abs<fp_t>(s1,0.0,e1,"quartic_real_coeff s1");
  tst.test_abs<fp_t>(s2,0.0,e2,"quartic_real_coeff s2");
  tst.test_abs<fp_t>(m1,0.0,e3,"quartic_real_coeff m1");
  tst.test_abs<fp_t>(m2,0.0,e4,"quartic_real_coeff m2");
  cout << ": " << s1 << " " << s2 << " " << m1 << " " 
       << m2 << " " << time << endl;
  return;
}

template<class fp_t=double, class cx_t=std::complex<fp_t> >
void test_quartic_real_coeff_boost(quartic_real_coeff<fp_t,cx_t> *po,
                                   string str, fp_t e1, fp_t e2, fp_t e3,
                                   fp_t e4) {
  
  fp_t s1=0,s2=0,m1=0,m2=0;

  clock_t lt1=clock();
  
  size_t count=0;
  
  count=po->test_quartic_real_coeffs(s1,s2,m1,m2);
  
  clock_t lt2=clock();
  
  s1/=count;
  s2/=count;
  
  double time=((double)(lt2-lt1))/CLOCKS_PER_SEC;

  cout.width(wid);
  cout << str.c_str();
  tst.test_abs_boost<fp_t>(s1,0.0,e1,"quartic_real_coeff s1");
  tst.test_abs_boost<fp_t>(s2,0.0,e2,"quartic_real_coeff s2");
  tst.test_abs_boost<fp_t>(m1,0.0,e3,"quartic_real_coeff m1");
  tst.test_abs_boost<fp_t>(m2,0.0,e4,"quartic_real_coeff m2");
  cout << ": " << s1 << " " << s2 << " " << m1 << " " 
       << m2 << " " << time << endl;
  return;
}

template<class fp_t=double, class cx_t=std::complex<fp_t> >
void test_quartic_complex(quartic_complex<fp_t,cx_t> *po,
                          string str,
			  fp_t e1, fp_t e2, fp_t e3, fp_t e4) {
  
  fp_t s1=0,s2=0,m1=0,m2=0;

  clock_t lt1=clock();
  
  size_t count=0;
  
  count=po->test_complex_coeffs(s1,s2,m1,m2);
  
  clock_t lt2=clock();
  
  s1/=count;
  s2/=count;
  
  double time=((double)(lt2-lt1))/CLOCKS_PER_SEC;

  cout.width(wid);
  cout << str.c_str();
  tst.test_abs<fp_t>(s1,0.0,e1,"quartic_real_coeff s1");
  tst.test_abs<fp_t>(s2,0.0,e2,"quartic_real_coeff s2");
  tst.test_abs<fp_t>(m1,0.0,e3,"quartic_real_coeff m1");
  tst.test_abs<fp_t>(m2,0.0,e4,"quartic_real_coeff m2");
  cout << ": " << s1 << " " << s2 << " " << m1 << " " 
       << m2 << " " << time << endl;
  return;
}

template<class fp_t=double, class cx_t=std::complex<fp_t> >
void test_quartic_complex_boost(quartic_complex<fp_t,cx_t> *po,
                                string str,
                                fp_t e1, fp_t e2, fp_t e3, fp_t e4) {

  fp_t s1=0,s2=0,m1=0,m2=0;

  clock_t lt1=clock();
  
  size_t count=0;
  
  count=po->test_complex_coeffs(s1,s2,m1,m2);
  
  clock_t lt2=clock();
  
  s1/=count;
  s2/=count;
  
  double time=((double)(lt2-lt1))/CLOCKS_PER_SEC;

  cout.width(wid);
  cout << str.c_str();
  tst.test_abs_boost<fp_t>(s1,0.0,e1,"quartic_real_coeff s1");
  tst.test_abs_boost<fp_t>(s2,0.0,e2,"quartic_real_coeff s2");
  tst.test_abs_boost<fp_t>(m1,0.0,e3,"quartic_real_coeff m1");
  tst.test_abs_boost<fp_t>(m2,0.0,e4,"quartic_real_coeff m2");
  cout << ": " << s1 << " " << s2 << " " << m1 << " " 
       << m2 << " " << time << endl;
  return;
}

int main(void) {
  tst.set_output_level(1);
  
  cout.setf(ios::left | ios::scientific);
  cout.precision(4);

#ifndef O2SCL_OPENSUSE_I386
  
  // Generic polynomial solvers
  poly_real_coeff_gsl<> p3;
  
  // Quadratic solvers
  quadratic_real_coeff_gsl t3;
  quadratic_real_coeff_gsl2<> t1;
  quadratic_complex_std<> t2;
  
  // Cubic solvers
  cubic_real_coeff_cern<> c1;
  cubic_real_coeff_gsl c4;
  cubic_real_coeff_gsl2<> c2;
  cubic_complex_std<> c3;
  cubic_real_coeff_multip c5;
  //c5.verbose=1;
  
  // Quartic solvers
  quartic_real_coeff_cern<> q1;
  quartic_real_std<> q4;
  quartic_complex_std<> q5;

  quadratic_real_coeff_gsl2<long double,std::complex<long double> > t1_ld;
#ifndef O2SCL_OLD_BOOST
  quadratic_real_coeff_gsl2<cpp_bin_float_50,cpp_complex_50> t1_cdf50;
#endif
  
  quadratic_complex_std<long double,std::complex<long double> > t2_ld;
#ifndef O2SCL_OLD_BOOST
  quadratic_complex_std<cpp_bin_float_50,cpp_complex_50> t2_cdf50;
#endif
  
  cubic_real_coeff_cern<long double,std::complex<long double> > c1_ld;
  c1_ld.eps=1.0e-7;
  c1_ld.delta=1.0e-18;
#ifndef O2SCL_OLD_BOOST
  cubic_real_coeff_cern<cpp_bin_float_50,cpp_complex_50> c1_cdf50;
  c1_cdf50.eps=1.0e-20;
  c1_cdf50.delta=1.0e-40;
#endif
  
  cubic_real_coeff_gsl2<long double,std::complex<long double> > c2_ld;
#ifndef O2SCL_OLD_BOOST
  cubic_real_coeff_gsl2<cpp_bin_float_50,cpp_complex_50> c2_cdf50;
#endif

  cubic_complex_std<long double,std::complex<long double> > c3_ld;
#ifndef O2SCL_OLD_BOOST
  cubic_complex_std<cpp_bin_float_50,cpp_complex_50> c3_cdf50;
#endif
  
  quartic_real_coeff_cern<long double,std::complex<long double> > q1_ld;
  q1_ld.cub_obj.eps=1.0e-7;
  q1_ld.cub_obj.delta=1.0e-18;
#ifndef O2SCL_OLD_BOOST
  quartic_real_coeff_cern<cpp_bin_float_50,cpp_complex_50> q1_cdf50;
  q1_cdf50.cub_obj.eps=1.0e-20;
  q1_cdf50.cub_obj.delta=1.0e-40;
#endif

  quartic_real_std<long double> q4_ld;
#ifndef O2SCL_OLD_BOOST
  quartic_real_std<cpp_bin_float_50> q4_cdf50;
#endif

  quartic_complex_std<long double,std::complex<long double> > q5_ld;
#ifndef O2SCL_OLD_BOOST
  quartic_complex_std<cpp_bin_float_50,cpp_complex_50> q5_cdf50;
#endif

  cout << "Quadratics with real coefficients and complex roots:" << endl;
  cout << "type                   Avg 1      Avg 2      Max 1"
       << "      Max 2      time" << endl;
  test_quadratic_real_coeff(&t3,"quad_rc_gsl",1.0,
                            1.0e-14,1.0e-14,1.0e-12,1.0e-12,false);
  test_quadratic_real_coeff(&t1,"quad_rc_gsl2",1.0,
                            1.0e-14,1.0e-14,1.0e-12,1.0e-12,true);
  test_quadratic_real_coeff(&t2,"quad_c_std",1.0,
                            1.0e-14,1.0e-14,1.0e-11,1.0e-11,true);
  test_quadratic_real_coeff(&p3,"poly_rc_gsl",1.0,
                            1.0e-14,1.0e-14,1.0e-12,1.0e-12,false);
  test_quadratic_real_coeff<long double>(&t1_ld,"quad_rc_gsl2_ld",1.0,
                                         1.0e-18,1.0e-18,1.0e-16,1.0e-16,true);
  test_quadratic_real_coeff<long double>(&t2_ld,"quad_c_std_ld",1.0,
                                         1.0e-17,1.0e-17,1.0e-14,1.0e-14,true);
#ifndef O2SCL_OLD_BOOST
  test_quadratic_real_coeff_boost<cpp_bin_float_50,cpp_complex_50>
    (&t1_cdf50,"quad_rc_gsl2_50",1.0,
     1.0e-49,1.0e-49,1.0e-47,1.0e-47,true);
  test_quadratic_real_coeff_boost<cpp_bin_float_50,cpp_complex_50>
    (&t2_cdf50,"quad_c_std_50",1.0,
     1.0e-48,1.0e-48,1.0e-46,1.0e-46,true);
#endif
  cout << endl;
    
  cout << "Quadratics with real coefficients and complex roots -\n"
       << " coefficients of odd powers small:" << endl;
  cout << "type                   Avg 1      Avg 2      Max 1"
       << "      Max 2      time" << endl;
  test_quadratic_real_coeff(&t3,"quad_rc_gsl",1.0e-5,
                            1.0e-14,1.0e-14,1.0e-13,1.0e-12,false);
  test_quadratic_real_coeff(&t1,"quad_rc_gsl2",1.0e-5,
                            1.0e-14,1.0e-14,1.0e-13,1.0e-12,true);
  test_quadratic_real_coeff(&t2,"quad_c_std",1.0e-5,
                            1.0e-14,1.0e-14,1.0e-13,5.0e-12,true);
  test_quadratic_real_coeff(&p3,"poly_rc_gsl",1.0e-5,
                            1.0e-14,1.0e-14,1.0e-13,1.0e-12,false);
  test_quadratic_real_coeff<long double>(&t1_ld,"quad_rc_gsl2_ld",1.0e-5,
                                         1.0e-18,1.0e-17,1.0e-16,1.0e-16,true);
  test_quadratic_real_coeff<long double>(&t2_ld,"quad_c_std_ld",1.0e-5,
                                         1.0e-18,1.0e-17,1.0e-16,1.0e-16,true);
#ifndef O2SCL_OLD_BOOST
  test_quadratic_real_coeff_boost<cpp_bin_float_50,cpp_complex_50>
    (&t1_cdf50,"quad_rc_gsl2_50",1.0e-5,
     1.0e-49,1.0e-49,1.0e-47,1.0e-47,true);
  test_quadratic_real_coeff_boost<cpp_bin_float_50,cpp_complex_50>
    (&t2_cdf50,"quad_c_std_50",1.0e-5,
     1.0e-49,1.0e-49,1.0e-47,1.0e-47,true);
#endif
  cout << endl;

  cout << "Quadratic with complex coefficients and complex roots:" << endl;
  cout << "type                   Avg 1      Avg 2      Max 1"
       << "      Max 2      time" << endl;
  test_quadratic_complex(&t2,"quad_c_std",
			 1.0e-14,1.0e-14,1.0e-13,1.0e-3);
  test_quadratic_complex<long double>(&t2_ld,"quad_c_std_ld",
                                      1.0e-17,1.0e-17,1.0e-17,1.0e-16);
#ifndef O2SCL_OLD_BOOST
  test_quadratic_complex_boost<cpp_bin_float_50,cpp_complex_50>
    (&t2_cdf50,"quad_c_std_50",
     1.0e-49,1.0e-49,1.0e-48,1.0e-48);
#endif
  cout << endl;
  
  cout << "Cubics with real coefficients and complex roots:" << endl;
  cout << "type                   Avg 1      Avg 2      Max 1"
       << "      Max 2      time" << endl;
  test_cubic_real_coeff(&c1,"cubic_rc_cern",1.0,
			1.0e-12,1.0e-12,1.0e-7,1.0e-9,11);
  test_cubic_real_coeff(&c4,"cubic_rc_gsl",1.0,
                        1.0e-14,1.0e-14,1.0e-13,1.0e-12,0);
  test_cubic_real_coeff(&c2,"cubic_rc_gsl2",1.0,
			1.0e-14,1.0e-14,1.0e-13,1.0e-12,9);
  test_cubic_real_coeff(&c5,"cubic_rc_mp",1.0,
                        1.0e-14,1.0e-14,1.0e-14,1.0e-12,9);
  test_cubic_real_coeff(&c3,"cubic_c_std",1.0,
			1.0e-10,1.0e-9,1.0e-6,1.0e-6,12300);
  test_cubic_real_coeff(&p3,"poly_rc_gsl",1.0,
			1.0e-13,1.0e-13,1.0e-13,1.0e-12,0);
  test_cubic_real_coeff<long double,std::complex<long double> >
    (&c1_ld,"cubic_rc_cern_ld",
     1.0,1.0e-9,1.0e-15,1.0e-5,1.0e-12,9);
  test_cubic_real_coeff<long double,std::complex<long double> >
    (&c2_ld,"cubic_rc_gsl2_ld",
     1.0,1.0e-17,1.0e-17,1.0e-16,1.0e-15,43);
<<<<<<< HEAD
=======
#ifndef O2SCL_OPENSUSE
>>>>>>> 128897dd
  test_cubic_real_coeff<long double,std::complex<long double>,
                        cubic_real_coeff_multip>
    (&c5,"cubic_rc_mp_ld",
     1.0,1.0e-19,1.0e-17,1.0e-16,1.0e-15,9);
  test_cubic_real_coeff<long double,std::complex<long double> >
    (&c3_ld,"cubic_c_std_ld",
     1.0,1.0e-13,1.0e-13,1.0e-9,1.0e-9,11910);
#ifndef O2SCL_OLD_BOOST
  test_cubic_real_coeff_boost<cpp_bin_float_50,cpp_complex_50>
    (&c1_cdf50,"cubic_rc_cern_50",
     1.0,1.0e-47,1.0e-46,1.0e-43,1.0e-43,9);
  test_cubic_real_coeff_boost<cpp_bin_float_50,cpp_complex_50>
    (&c2_cdf50,"cubic_rc_gsl2_50",
     1.0,1.0e-48,1.0e-48,1.0e-47,1.0e-46,19);
  test_cubic_real_coeff_boost<cpp_bin_float_50,cpp_complex_50>
    (&c3_cdf50,"cubic_c_std_50",
     1.0,1.0e-44,1.0e-44,1.0e-40,1.0e-40,12516);
#endif
  cout << endl;

  cout << "Cubics with real coefficients and complex roots -\n"
       << " coefficients of odd powers small:" << endl;
  cout << "type                   Avg 1      Avg 2      Max 1"
       << "      Max 2      time" << endl;
  test_cubic_real_coeff(&c1,"cubic_rc_cern",1.0e-3,
			1.0e-9,1.0e-7,1.0e-7,1.0e-6,1);
  test_cubic_real_coeff(&c4,"cubic_rc_gsl",1.0e-3,
			1.0e-9,1.0e-8,1.0e-7,1.0e-6,0);
  test_cubic_real_coeff(&c2,"cubic_rc_gsl2",1.0e-3,
			1.0e-9,1.0e-8,1.0e-7,1.0e-6,33);
  test_cubic_real_coeff(&c5,"cubic_rc_mp",1.0e-3,
			1.0e-14,1.0e-8,1.0e-14,1.0e-6,1);
  test_cubic_real_coeff(&c3,"cubic_c_std",1.0e-3,
			1.0e-8,1.0e-8,1.0e-5,1.0e-5,30600);
  test_cubic_real_coeff(&p3,"poly_rc_gsl",1.0e-3,
			1.0e-13,1.0e-8,1.0e-12,1.0e-6,0);
  //p3.check_refine=true;
  //test_cubic_real_coeff(&p3,"poly_rc_gsl",1.0e-3,
  //1.0e-4,1.0e-3,1.0e-2,1.0e-2);
  test_cubic_real_coeff<long double,std::complex<long double> >
    (&c1_ld,"cubic_rc_cern_ld",
     1.0e-3,1.0e-12,1.0e-11,1.0e-10,1.0e-9,1);
  test_cubic_real_coeff<long double,std::complex<long double> >
    (&c2_ld,"cubic_rc_gsl2_ld",
     1.0e-3,1.0e-12,1.0e-11,1.0e-10,1.0e-9,154);
  test_cubic_real_coeff<long double,std::complex<long double>,
                        cubic_real_coeff_multip>
    (&c5,"cubic_rc_mp_ld",
     1.0e-3,1.0e-18,1.0e-11,1.0e-17,1.0e-10,1);
  test_cubic_real_coeff<long double,std::complex<long double> >
    (&c3_ld,"cubic_c_std_ld",
     1.0e-3,1.0e-11,1.0e-11,1.0e-8,1.0e-8,30400);
#ifndef O2SCL_OLD_BOOST
  test_cubic_real_coeff_boost<cpp_bin_float_50,cpp_complex_50>
    (&c1_cdf50,"cubic_rc_cern_50",
     1.0e-3,1.0e-43,1.0e-42,1.0e-41,1.0e-40,1);
  test_cubic_real_coeff_boost<cpp_bin_float_50,cpp_complex_50>
    (&c2_cdf50,"cubic_rc_gsl2_50",
     1.0e-3,1.0e-43,1.0e-42,1.0e-41,1.0e-41,122);
  test_cubic_real_coeff_boost<cpp_bin_float_50,cpp_complex_50>
    (&c3_cdf50,"cubic_c_std_50",
     1.0e-3,1.0e-43,1.0e-42,1.0e-39,1.0e-39,30593);
#endif
  cout << endl;
  
  cout << "Cubic with complex coefficients and complex roots:" << endl;
  cout << "type                   Avg 1      Avg 2      Max 1"
       << "      Max 2      time" << endl;
  test_cubic_complex(&c3,"cubic_c_std",
                     1.0e-13,1.0e-13,1.0e-12,1.0e-11);
  test_cubic_complex<long double,std::complex<long double> >
    (&c3_ld,"cubic_c_std_ld",
     1.0e-17,1.0e-16,1.0e-15,1.0e-15);
#ifndef O2SCL_OLD_BOOST
  test_cubic_complex_boost<cpp_bin_float_50,cpp_complex_50>
    (&c3_cdf50,"cubic_c_std_50",
     1.0e-48,1.0e-47,1.0e-46,1.0e-46);
#endif
  cout << endl;
  
  cout << "Quartics with real coefficients and real roots -\n";
  cout << " leading coefficient 1:" << endl;
  cout << "type                   Avg 1      Avg 2      Max 1"
       << "      Max 2      time" << endl;
  test_quartic_real(&q1,"quartic_rc_cern",1.0,
		    1.0e-13,1.0,1.0e-11,1.0);
  test_quartic_real(&q4,"quartic_r_std",1.0,
		    1.0e-13,1.0,1.0e-11,1.0);
  test_quartic_real(&q5,"quartic_c_std",1.0,
		    1.0e-14,1.0,1.0e-12,1.0);
  test_quartic_real(&p3,"poly_rc_gsl",1.0,
		    1.0e-13,1.0,1.0e-11,1.0);
  test_quartic_real<long double>
    (&q1_ld,"quartic_rc_cern_ld",1.0,
     1.0e-17,1.0,1.0e-15,1.0);
  test_quartic_real<long double>
    (&q4_ld,"quartic_r_std_ld",1.0,
     1.0e-9,1.0,1.0e-6,1.0);
  test_quartic_real<long double>
    (&q5_ld,"quartic_c_std_ld",1.0,
     1.0e-17,1.0,1.0e-15,1.0);
#ifndef O2SCL_OLD_BOOST
  test_quartic_real_boost<cpp_bin_float_50>
    (&q1_cdf50,"quartic_rc_cern_50",1.0,
     1.0e-48,1.0,1.0e-46,1.0);
  test_quartic_real_boost<cpp_bin_float_50>
    (&q4_cdf50,"quartic_r_std_50",1.0,
     1.0e-25,1.0,1.0e-22,1.0);
  test_quartic_real_boost<cpp_bin_float_50>
    (&q5_cdf50,"quartic_c_std_50",1.0,
     1.0e-49,1.0,1.0e-47,1.0);
#endif
  cout << endl;
  
  cout << "Quartics with real coefficients and real roots -\n"
       << " leading coefficient 1, coefficients of odd powers small:" 
       << endl;
  cout << "type                   Avg 1      Avg 2      Max 1"
       << "      Max 2      time" << endl;
  test_quartic_real(&q1,"quartic_rc_cern",1.0e-5,
		    1.0e-1,1.0,1.0e2,1.0);
  test_quartic_real(&q4,"quartic_r_std",1.0e-5,
		    1.0,1.0,1.0e3,1.0);
  test_quartic_real(&q5,"quartic_c_std",1.0e-5,
		    1.0e-13,1.0,1.0e-12,1.0);
  test_quartic_real(&p3,"poly_rc_gsl",1.0e-5,
		    1.0e-13,1.0,1.0e-12,1.0);
  test_quartic_real<long double>
    (&q1_ld,"quartic_rc_cern_ld",1.0e-5,
     1.0e-10,1.0,1.0e-8,1.0);
  test_quartic_real<long double>
    (&q4_ld,"quartic_r_std_ld",1.0e-5,
     1.0,1.0,1.0e3,1.0);
  test_quartic_real<long double>
    (&q5_ld,"quartic_c_std_ld",1.0e-5,
     1.0e-17,1.0,1.0e-16,1.0);
#ifndef O2SCL_OLD_BOOST
  test_quartic_real_boost<cpp_bin_float_50>
    (&q1_cdf50,"quartic_rc_cern_50",1.0e-5,
     1.0e-39,1.0,1.0e-37,1.0);
  test_quartic_real_boost<cpp_bin_float_50>
    (&q4_cdf50,"quartic_r_std_50",1.0e-5,
     1.0e1,1.0,1.0e4,1.0);
  test_quartic_real_boost<cpp_bin_float_50>
    (&q5_cdf50,"quartic_c_std_50",1.0e-5,
     1.0e-48,1.0,1.0e-47,1.0);
#endif
  cout << endl;

  cout << "Quartics with real coefficients and complex roots:" << endl;
  cout << "type                   Avg 1      Avg 2      Max 1"
       << "      Max 2      time" << endl;
  test_quartic_real_coeff(&q1,"quartic_rc_cern",
			  1.0e-1,1.0e-1,1.0e2,1.0e3);
  test_quartic_real_coeff(&q5,"quartic_c_std",
			  1.0e-3,1.0e-3,1.0e1,1.0e1);
  test_quartic_real_coeff(&p3,"poly_rc_gsl",
			  1.0e-13,1.0e-13,1.0e-12,1.0e-11);
  test_quartic_real_coeff<long double,std::complex<long double> >
    (&q1_ld,"quartic_rc_cern_ld",
     1.0e-1,1.0e-2,1.0e2,1.0e3);
  test_quartic_real_coeff<long double,std::complex<long double> >
    (&q5_ld,"quartic_c_std_ld",
     1.0e-3,1.0e-2,1.0e1,1.0e2);
#ifndef O2SCL_OLD_BOOST
  test_quartic_real_coeff_boost<cpp_bin_float_50,cpp_complex_50>
    (&q1_cdf50,"quartic_rc_cern_50",
     1.0e-1,1.0e-1,1.0e2,1.0e3);
  test_quartic_real_coeff_boost<cpp_bin_float_50,cpp_complex_50>
    (&q5_cdf50,"quartic_c_std_50",
     1.0e-3,1.0e-2,1.0e2,1.0e2);
#endif
  cout << endl;
  
  cout << "Quartics with complex coefficients and complex roots:" << endl;
  cout << "type                   Avg 1      Avg 2      Max 1"
       << "      Max 2      time" << endl;
  test_quartic_complex(&q5,"quartic_c_std",
		       1.0e-13,1.0e-13,1.0e-9,1.0e-9);
  test_quartic_complex<long double,std::complex<long double> >
    (&q5_ld,"quartic_c_std_ld",
     1.0e-17,1.0e-16,1.0e-13,1.0e-12);
#ifndef O2SCL_OLD_BOOST
  test_quartic_complex_boost<cpp_bin_float_50,cpp_complex_50>
    (&q5_cdf50,"quartic_c_std_50",
     1.0e-48,1.0e-48,1.0e-44,1.0e-44);
#endif
  cout << endl;

#endif
  
  tst.report();

  return 0;
}

<|MERGE_RESOLUTION|>--- conflicted
+++ resolved
@@ -737,18 +737,15 @@
   test_cubic_real_coeff<long double,std::complex<long double> >
     (&c2_ld,"cubic_rc_gsl2_ld",
      1.0,1.0e-17,1.0e-17,1.0e-16,1.0e-15,43);
-<<<<<<< HEAD
-=======
 #ifndef O2SCL_OPENSUSE
->>>>>>> 128897dd
   test_cubic_real_coeff<long double,std::complex<long double>,
                         cubic_real_coeff_multip>
     (&c5,"cubic_rc_mp_ld",
      1.0,1.0e-19,1.0e-17,1.0e-16,1.0e-15,9);
+#endif
   test_cubic_real_coeff<long double,std::complex<long double> >
     (&c3_ld,"cubic_c_std_ld",
      1.0,1.0e-13,1.0e-13,1.0e-9,1.0e-9,11910);
-#ifndef O2SCL_OLD_BOOST
   test_cubic_real_coeff_boost<cpp_bin_float_50,cpp_complex_50>
     (&c1_cdf50,"cubic_rc_cern_50",
      1.0,1.0e-47,1.0e-46,1.0e-43,1.0e-43,9);
@@ -758,7 +755,6 @@
   test_cubic_real_coeff_boost<cpp_bin_float_50,cpp_complex_50>
     (&c3_cdf50,"cubic_c_std_50",
      1.0,1.0e-44,1.0e-44,1.0e-40,1.0e-40,12516);
-#endif
   cout << endl;
 
   cout << "Cubics with real coefficients and complex roots -\n"
