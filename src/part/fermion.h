/*
  ───────────────────────────────────────────────────────────────────
  
  Copyright (C) 2006-2025, Andrew W. Steiner
  
  This file is part of O2scl.
  
  O2scl is free software; you can redistribute it and/or modify
  it under the terms of the GNU General Public License as published by
  the Free Software Foundation; either version 3 of the License, or
  (at your option) any later version.
  
  O2scl is distributed in the hope that it will be useful,
  but WITHOUT ANY WARRANTY; without even the implied warranty of
  MERCHANTABILITY or FITNESS FOR A PARTICULAR PURPOSE.  See the
  GNU General Public License for more details.
  
  You should have received a copy of the GNU General Public License
  along with O2scl. If not, see <http://www.gnu.org/licenses/>.
  
  ───────────────────────────────────────────────────────────────────
*/
#ifndef O2SCL_FERMION_H
#define O2SCL_FERMION_H

/** \file fermion.h
    \brief File defining \ref o2scl::fermion_tl
*/
#include <string>
#include <iostream>
#include <fstream>
#include <cmath>

#include <boost/math/constants/constants.hpp>
#include <boost/math/special_functions/bessel.hpp>

// For gsl_sf_fermi_dirac_int()
#include <gsl/gsl_specfunc.h>

#include <o2scl/set_mpfr.h>

#include <o2scl/constants.h>
#include <o2scl/funct.h>
#include <o2scl/root.h>
#include <o2scl/root_cern.h>
#include <o2scl/part.h>
#include <o2scl/polylog.h>
#include <o2scl/poly.h>

namespace o2scl {

  /** \brief Fermion class

      This class adds two member data variables, \ref kf and \ref
      del, for the Fermi momentum and the gap, respectively.
  */
  template<class fp_t=double> class fermion_tl : public part_tl<fp_t> {
    
  public:
    
    /// Fermi momentum
    fp_t kf;
    /// Gap
    fp_t del;
    
    /// Create a fermion with mass \c mass and degeneracy \c dof.
    fermion_tl(fp_t mass=0, fp_t dof=0) : part_tl<fp_t>(mass,dof) {
      kf=0.0;
      del=0.0;
    }
    
    virtual ~fermion_tl() {
    }
    
    /// Return string denoting type ("fermion_tl")
    virtual const char *type() { return "fermion_tl"; }
    
    /// Copy constructor
    fermion_tl(const fermion_tl &f) {
      this->g=f.g;
      this->m=f.m;
      this->ms=f.ms;
      this->n=f.n;
      this->ed=f.ed;
      this->pr=f.pr;
      this->mu=f.mu;
      this->en=f.en;
      this->nu=f.nu;
      this->inc_rest_mass=f.inc_rest_mass;
      this->non_interacting=f.non_interacting;
      kf=f.kf;
      del=f.del;
    }
    
    /// Copy construction with operator=()
    fermion_tl &operator=(const fermion_tl &f) {
      if (this!=&f) {
        this->g=f.g;
        this->m=f.m;
        this->ms=f.ms;
        this->n=f.n;
        this->ed=f.ed;
        this->pr=f.pr;
        this->mu=f.mu;
        this->en=f.en;
        this->nu=f.nu;
        this->inc_rest_mass=f.inc_rest_mass;
        this->non_interacting=f.non_interacting;
        kf=f.kf;
        del=f.del;
      }
      return *this;
    }

    /// Desc
    template<class fp2_t> void init_stat_cast(fermion_tl<fp2_t> &f) {
      this->g=static_cast<fp_t>(f.g);
      this->m=static_cast<fp_t>(f.m);
      this->ms=static_cast<fp_t>(f.ms);
      this->n=static_cast<fp_t>(f.n);
      this->ed=static_cast<fp_t>(f.ed);
      this->pr=static_cast<fp_t>(f.pr);
      this->mu=static_cast<fp_t>(f.mu);
      this->en=static_cast<fp_t>(f.en);
      this->nu=static_cast<fp_t>(f.nu);
      this->inc_rest_mass=static_cast<fp_t>(f.inc_rest_mass);
      this->non_interacting=static_cast<fp_t>(f.non_interacting);
      this->kf=static_cast<fp_t>(f.kf);
      this->del=static_cast<fp_t>(f.del);
      return;
    }
    
  };

  typedef fermion_tl<double> fermion;
  typedef fermion_tl<long double> fermion_ld;
#ifdef O2SCL_MULTIP
  typedef fermion_tl<boost::multiprecision::number<
                       boost::multiprecision::cpp_dec_float<25> > >
  fermion_cdf25;
  typedef fermion_tl<boost::multiprecision::number<
                       boost::multiprecision::cpp_dec_float<35> > >
  fermion_cdf35;
  typedef fermion_tl<boost::multiprecision::number<
                       boost::multiprecision::cpp_dec_float<50> > >
  fermion_cdf50;
  typedef fermion_tl<boost::multiprecision::number<
                       boost::multiprecision::cpp_dec_float<100> > >
  fermion_cdf100;
#endif

#ifdef O2SCL_SET_MPFR

#ifdef O2SCL_MULTIP
  typedef fermion_tl<boost::multiprecision::number<
                       boost::multiprecision::mpfr_float_backend<25> > >
  fermion_mpfr25;
  typedef fermion_tl<boost::multiprecision::number<
                       boost::multiprecision::mpfr_float_backend<35> > >
  fermion_mpfr35;
  typedef fermion_tl<boost::multiprecision::number<
                       boost::multiprecision::mpfr_float_backend<50> > >
  fermion_mpfr50;
  typedef fermion_tl<boost::multiprecision::number<
                       boost::multiprecision::mpfr_float_backend<100> > >
  fermion_mpfr100;
#endif

#endif
  
  /** \brief Fermion properties at zero temperature

      This is a base class for the computation of fermionic statistics
      at zero temperature. The more general case of finite temperature
      is taken care of by \ref fermion_thermo_tl objects. The primary
      functions are calc_mu_zerot() and calc_density_zerot() which
      compute all the thermodynamic quantities as a function of the
      chemical potential, or the density, respectively.
  */
  template<class fp_t=double> class fermion_zerot_tl {

  protected:
    
    /// Store \f$ \pi \f$ for convenience
    fp_t pi;
    
    /// Store \f$ \pi^2 \f$ for convenience
    fp_t pi2;
    
  public:
    
    fermion_zerot_tl() {
      pi=boost::math::constants::pi<fp_t>();
      pi2=boost::math::constants::pi_sqr<fp_t>();
    };
    
    virtual ~fermion_zerot_tl() {
    }
    
    /// \name Zero-temperature fermions 
    //@{
    /** \brief Calculate the Fermi momentum from the density
        
        Uses the relation \f$ k_F = ( 6 \pi^2 n /g )^{1/3} \f$
    */
    void kf_from_density(fermion_tl<fp_t> &f) {
      f.kf=cbrt(6.0*pi2/f.g*f.n);
      return;
    }    
    
    /** \brief Energy density at T=0 from \ref o2scl::fermion_tl::kf and 
        \ref o2scl::part_tl::ms
        
        Calculates the integral 
        \f[
        \varepsilon = \frac{g}{2 \pi^2} \int_0^{k_F} k^2 
        \sqrt{k^2+m^{* 2}} d k
        \f]
    */
    void energy_density_zerot(fermion_tl<fp_t> &f) {
      fp_t r,efs;
      if (f.kf>0.0) {
        if (f.ms<=0.0) {
          f.ed=f.g*(pow(f.kf,4.0)/8.0/pi2);
        } else {
          efs=hypot(f.kf,f.ms);
          r=(f.kf+efs)/f.ms;
          f.ed=f.g/16.0/pi2*(2.0*f.kf*pow(efs,3.0)-f.kf*efs*f.ms*f.ms
                             -pow(f.ms,4.0)*log(r));
        }
      } else {
        f.ed=0.0;
      }
      return;
    }
    
    /** \brief Pressure at T=0 from \ref o2scl::fermion_tl::kf and 
        \ref o2scl::part_tl::ms
        
        Calculates the integral 
        \f[
        P=\frac{g}{6 \pi^2} \int_0^{k_F} \frac{k^4}{\sqrt{k^2+m^{* 2}}} d k
        \f]
    */
    void pressure_zerot(fermion_tl<fp_t> &f) {
      fp_t r,efs;
      if (f.kf>0.0) {
        if (f.ms<=0.0) {
          f.pr=f.g*(pow(f.kf,4.0)/24.0/pi2);
        } else {
          efs=hypot(f.kf,f.ms);
          r=(f.kf+efs)/f.ms;
          f.pr=f.g/48.0/pi2*(2.0*efs*pow(f.kf,3.0)-
                             3.0*f.kf*efs*f.ms*f.ms
                             +3.0*pow(f.ms,4.0)*log(r));
        }
      } else {
        f.pr=0.0;
      }
      return;
    }
    
    /** \brief Zero temperature fermions from \ref o2scl::part_tl::mu or 
        \ref o2scl::part_tl::nu and \ref o2scl::part_tl::ms
    */
    virtual void calc_mu_zerot(fermion_tl<fp_t> &f) {
      bool nulessthan0;
      if (f.non_interacting) { f.nu=f.mu; f.ms=f.m; }
      
      if (f.inc_rest_mass) {
        if (f.nu>f.ms) {
          nulessthan0=false;
          f.kf=sqrt(f.nu*f.nu-f.ms*f.ms);
        } else {
          nulessthan0=false;
          f.kf=0.0;
        }
      } else {
        fp_t nupm=f.nu+f.m;
        if ((nupm)>f.ms) {
          nulessthan0=false;
          f.kf=sqrt(nupm*nupm-f.ms*f.ms);
        } else {
          nulessthan0=false;
          f.kf=0.0;
        }
      }
      f.n=f.g/6.0/pi2*pow(f.kf,3.0);
      energy_density_zerot(f);
      pressure_zerot(f);
      f.en=0.0;
      if (!f.inc_rest_mass) f.ed-=f.n*f.m;
      if (nulessthan0==true) {
        f.n*=-1.0;
        f.kf*=-1.0;
      }
      
      return;
    }
    
    /** \brief Zero temperature fermions from \ref o2scl::part_tl::n 
        and \ref o2scl::part_tl::ms
    */
    virtual void calc_density_zerot(fermion_tl<fp_t> &f) {
      if (f.non_interacting) { f.ms=f.m; }
      
      f.kf=cbrt(6.0*pi2/f.g*f.n);
      f.nu=hypot(f.kf,f.ms);
      energy_density_zerot(f);
      pressure_zerot(f);
      f.en=0.0;
      
      if (!f.inc_rest_mass) {
        f.nu-=f.m;
        f.ed-=f.n*f.m;
      }
      
      if (f.non_interacting) { f.mu=f.nu; }
      
      return;
    }
    //@}
    
  };
  
  /** \brief Compute a term in the nondegenerate expansion
      
      This function uses \ref be_integ to perform the Bessel
      integrals.
  */
  template<class be_integ_t, class fp_t> 
  void fermion_ndeg_terms(be_integ_t &be_integ, size_t j, fp_t tt,
                          fp_t xx, fp_t m, bool inc_rest_mass,
                          bool inc_antip, fp_t &pterm, fp_t &nterm,
                          fp_t &enterm, fp_t &edterm) {
    
      fp_t dj=((fp_t)j);
      fp_t jot=dj/tt;

      fp_t K2j=be_integ.K2exp(jot);
      if (inc_antip==false) {
        fp_t K1j=be_integ.K1exp(jot);
        pterm=exp(jot*xx)/jot/jot*K2j;
        if (j%2==0) pterm=-pterm;
        nterm=pterm*jot/m;
        fp_t enterm1=(4*tt-dj*xx-dj)/dj/tt*nterm;
        fp_t enterm2=exp(jot*xx)/dj*K1j/m;
        if (j%2==0) {
          enterm=enterm1-enterm2;
        } else {
          enterm=enterm1+enterm2;
        }
        edterm=(K1j*dj+3.0*K2j*tt)/jot/dj*exp(xx*jot);
        if (j%2==0) edterm=-edterm;
      } else {
        fp_t K3j=be_integ.K3exp(jot);
        pterm=exp(-jot)*2*cosh(jot*(xx+1))/jot/jot*K2j;
        if (j%2==0) pterm*=-1;
        nterm=pterm*tanh(jot*(xx+1))*jot/m;
        fp_t enterm1=-(1+xx)/tt*nterm/m;
        fp_t enterm2=2*exp(-jot)/dj*cosh(jot*(xx+1))*K3j/m;
        if (j%2==0) {
          enterm=enterm1-enterm2;
        } else {
          enterm=enterm1+enterm2;
        }
        edterm=2/jot/dj*exp(-jot)*(K3j*dj*cosh(jot*(xx+1))-
                                     2*K2j*dj*xx*sinh(jot*(xx+1))-
                                     2*K2j*dj*sinh(jot*(xx+1))-
                                     K2j*tt*cosh(jot*(xx+1)));
        if (j%2==0) edterm=-edterm;
      }
                    
      return;
    }
    
    /** \brief Non-degenerate expansion for fermions
        
        Attempts to evaluate thermodynamics of a non-degenerate
        fermion. If the result is accurate to within the requested
        precision, this function returns <tt>true</tt>, and otherwise
        this function returns <tt>false</tt> and the values in stored
        in the <tt>pr</tt>, <tt>n</tt>, <tt>en</tt>, and <tt>ed</tt>
        field are meaningless.
        
        If \f$ \mu \f$ is negative and sufficiently far from zero,
        then the thermodynamic quantities are smaller than the smallest
        representable double-precision number. In this case,
        this function will return <tt>true</tt> and report all
        quantities as zero.
        
        \verbatim embed:rst
        The following uses the notation of [Johns96]_.
        \endverbatim

        Defining \f$ \psi \equiv (\mu-m)/T \f$, \f$ t \equiv T/m \f$,
        and \f$ d \equiv g~m^4/(2 \pi^2) \f$ the pressure 
        in the non-degenerate limit (\f$ \psi \rightarrow - \infty \f$)
        is
        \f[
        P = d \sum_{n=1}^{\infty} P_n
        \f]
        where 
        \f[
        P_n \equiv \left(-1\right)^{n+1} \left(\frac{t^2}{n^2}\right)
        e^{n \left(\psi+1/t\right)} K_2 \left( \frac{n}{t} \right)
        \f]
        The density is then
        \f[
        n = d \sum_{n=1}^{\infty} \frac{n P_n}{T}
        \f]
        and the entropy density is
        \f[
        s = \frac{d}{m} \sum_{n=1}^{\infty} \left\{ \frac{2 P_n}{t}
        -\frac{n P_n}{t^2}+ 
        \frac{\left(-1\right)^{n+1}}{2 n} 
        e^{n \left(\psi+1/t\right)} \left[ K_1 \left( \frac{n}{t} 
        \right)+K_3 \left( \frac{n}{t} \right) \right]
        \right\}
        \f]
        
        This function is accurate over a wide range of conditions
        when \f$ \psi < -4 \f$.
        
        The ratio of the nth term to the first term in the pressure
        series is
        \f[
        R_n \equiv \frac{P_{n}}{P_{1}} = \frac{(-1)^{n+1} 
        e^{(n-1)(\psi+1/t)} K_2(n/t) }{n^2 K_2(1/t)}
        \f]
        This function currently uses 20 terms in the series and
        immediately returns <tt>false</tt> if \f$ |R_{20}| \f$
        is greater than <tt>prec</tt>
        
        In the nondegenerate and nonrelativistic (\f$ t \rightarrow 0
        \f$) limit, the argument to the Bessel functions and the
        exponential becomes too large. In this case, it's better to
        use the expansions, e.g. for \f$ x \equiv n/t \rightarrow
        \infty \f$,
        \f[
        \sqrt{\frac{2 x}{\pi}} e^{x} K_2(x) \approx
        1 + \frac{3}{8 x} - \frac{15}{128 x^2} + ...
        \f]

        \comment
        AWS, 6/28/21: This comment doesn't make sense to me, 
        so I'm taking it out. 

        The current code currently goes up to \f$ x^{-12} \f$ in the
        expansion, which is enough for the default precision of \f$
        10^{-18} \f$ since \f$ (20/700)^{12} \sim 10^{-19} \f$.
        \endcomment
    */
<<<<<<< HEAD
  template<class fermion_t, class fp_t=double>
  bool fermion_calc_mu_ndeg(fermion_t &f, fp_t temper, 
=======
  template<class fp_t=double>
  bool fermion_calc_mu_ndeg(fermion_tl<fp_t> &f, fp_t temper, 
>>>>>>> 4004b462
                            fp_t prec=1.0e-18, bool inc_antip=false,
                            int verbose=0) {
    
    bessel_K_exp_integ_boost<fp_t,fp_t> be_integ;
    fp_t pi2=boost::math::constants::pi_sqr<fp_t>();
    
      if (f.non_interacting==true) { f.nu=f.mu; f.ms=f.m; }
      
      // Compute psi and tt
      fp_t psi, psi_num;
      if (f.inc_rest_mass) {
        psi_num=f.nu-f.ms;
      } else {
        if (f.non_interacting) {
          psi_num=f.nu;
        } else {
          psi_num=f.nu+f.m-f.ms;
        }
      }
      psi=psi_num/temper;
      fp_t tt=temper/f.ms;

      // Return false immediately if we're degenerate
      if (inc_antip==false && psi>0.0) return false;
      
      // Prefactor 'd' in Johns96
      fp_t prefac=f.g/2/pi2*pow(f.ms,4);
      
      // One term is always used, so only values of max_term greater than
      // 0 are useful.
      static const size_t max_term=200;
      
      // Maximum argument for exponential
      // fp_t log_dbl_max=709.78;

      // Return zero if psi+1/t is too small.
      // log(std::numeric_limits<double>::min()) is the log
      // of the smallest representable number, about -700,
      fp_t limit=log(std::numeric_limits<fp_t>::min());

      if (verbose>0) {
        std::cout << "fermion_thermo_tl::calc_mu_ndeg(): psi+1/t,limit: "
                  << psi+1.0/tt << " " << limit << std::endl;
      }
      
      if (psi+1.0/tt<limit) {
        f.n=0.0;
        f.ed=0.0;
        f.pr=0.0;
        f.en=0.0;
        return true;
      }
      
      // -----------------------------------------------------
      // Return early if the last term is going to be too large.
      
      // Ratio of last term to first term in the pressure expansion
      fp_t rat;
      fp_t dj1=((fp_t)max_term), jot1=max_term/tt;
      fp_t dj2=1, jot2=1/tt;

      if (inc_antip==false) {
        rat=exp(dj1*psi)/jot1/jot1*be_integ.K2exp(jot1);
        rat/=exp(dj2*psi)/jot2/jot2*be_integ.K2exp(jot2);
      } else {
        if (f.inc_rest_mass) {
          rat=exp(-jot1)*2.0*cosh(dj1*f.nu/temper)/jot1/jot1*
            be_integ.K2exp(jot1);
          rat/=exp(-jot2)*2.0*cosh(dj2*f.nu/temper)/jot2/jot2*
            be_integ.K2exp(jot2);
        } else {
          rat=exp(-jot1)*2.0*cosh(dj1*(f.nu+f.m)/temper)/jot1/jot1*
            be_integ.K2exp(jot1);
          rat/=exp(-jot2)*2.0*cosh(dj2*(f.nu+f.m)/temper)/jot2/jot2*
            be_integ.K2exp(jot2);
        }
      }

      // If the ratio between the last term and the first term is 
      // not small enough, return false
      if (verbose>0) {
        std::cout << "fermion_thermo_tl::calc_mu_ndeg(): rat,prec: "
                  << rat << " " << prec
                  << std::endl;
      }
      
      if (isfinite(rat) && rat>prec) {
        return false;
      }
      
      fp_t first_term=0.0;
      f.pr=0.0;
      f.n=0.0;
      f.en=0.0;

      for(size_t j=1;j<=max_term;j++) {
        
        fp_t pterm, nterm, enterm, edterm;

        fp_t tmpx=psi*tt;
        fermion_ndeg_terms(be_integ,j,tt,tmpx,f.ms,
                           f.inc_rest_mass,inc_antip,
                           pterm,nterm,enterm,edterm);
        
        if (j==1) first_term=pterm;
        f.pr+=pterm;
        f.n+=nterm;
        f.en+=enterm;
        
        // If the first term is zero, then the rest of the terms
        // will be zero so just return early
        if (first_term==0.0) {
          f.pr=0.0;
          f.n=0.0;
          f.ed=0.0;
          f.en=0.0;
          return true;
        }
        
        if (verbose>0) {
          std::cout << "  " << j << " ";
          std::cout.setf(std::ios::showpos);
          std::cout << nterm << " ";
          std::cout.unsetf(std::ios::showpos);
          std::cout << fabs(pterm) << " "
                    << prec*fabs(first_term) << std::endl;
        }
        
        // Stop if the last term is sufficiently small compared to
        // the first term
        if (j>1 && fabs(pterm)<prec*fabs(first_term)) {
          f.pr*=prefac;
          f.n*=prefac;
          f.en*=prefac;
          f.ed=-f.pr+f.nu*f.n+temper*f.en;
          if (verbose>0) {
            std::cout << "fermion_thermo_tl::calc_mu_ndeg(): pr, en: "
                      << f.pr << " " << f.en << std::endl;
          }
          return true;
        }
        
        // End of 'for(size_t j=1;j<=max_term;j++)'
      }
      
      // We failed to add enough terms, so return false
      return false;
    }

  /** \brief Double-precision version of \ref o2scl::fermion_zerot_tl 
   */
  typedef fermion_zerot_tl<double> fermion_zerot;
  
  /** \brief Fermion with finite-temperature thermodynamics
      [abstract base]

      This is an abstract base for the computation of
      finite-temperature fermionic statistics. Different children
      (e.g. \ref fermion_rel_tl) use different techniques to computing
      the momentum integrations.

      Because massless fermions at finite temperature are much
      simpler, there are separate member functions included in this
      class to handle them. The functions massless_calc_density() and
      massless_calc_mu() compute the thermodynamics of massless
      fermions at finite temperature given the density or the chemical
      potentials. The functions massless_pair_density() and
      massless_pair_mu() perform the same task, but automatically
      include antiparticles.

      The function massless_calc_density() uses a \ref root object to
      solve for the chemical potential as a function of the density.
      The default is an object of type root_cern. The function
      massless_pair_density() does not need to use the \ref root
      object because of the simplification afforded by the inclusion
      of antiparticles.

      \verbatim embed:rst

      .. todo::

         In class fermion_thermo_tl:

         - Future: Create a Chebyshev approximation for inverting the
           the Fermi functions for massless_calc_density() functions?

      \endverbatim

      \hline 
      <b>Template types:</b>

      - fermion_t: the type of particle object which will be passed
      to the methods defined by this class
      - fd_inte_t: the integration object for massless fermions
      - be_inte_t: the integration object for the nondegenerate limit
      - root_t: the solver for massless fermions
      - func_t: the function object type
      - fp_t: the floating point type

  */
  template<class fermion_t=fermion, class fd_inte_t=fermi_dirac_integ_gsl,
           class be_inte_t=bessel_K_exp_integ_gsl, class root_t=root_cern<>,
           class func_t=funct, class fp_t=double>
  class fermion_thermo_tl : public fermion_zerot_tl<fp_t> {

  protected:

    /// Cubic solver for massless fermions
    o2scl::cubic_real_coeff_gsl2<fp_t> crcg2;
    
  public:
    
    fermion_thermo_tl() {
      massless_root=&def_massless_root;
    }
    
    virtual ~fermion_thermo_tl() {
    }
    
    /// Object for Fermi-Dirac integrals (for massless fermions)
    fd_inte_t fd_integ;
    
    /// Object for Bessel-exp integrals (for nondegenerate expansion)
    be_inte_t be_integ;
    
    /** \brief Compute the net density including antiparticles in
        the nondegenerate approximation

        This function is experimental.
     */
    bool pair_den_ndeg(fermion_t &f, fp_t temper, fp_t prec=1.0e-18) {

      if (f.non_interacting==true) { f.ms=f.m; }

      fp_t term=f.g*pow(f.ms,3)*temper/o2scl_const::pi2*
        boost::math::cyl_bessel_k(2,f.ms/temper);
      fp_t nu=temper*asinh(f.n/term);
      std::cout << "T,nu: " << temper << " " << nu << std::endl;
      double n1=f.n;
      double nu1=nu;
      double n2=f.n*(1.0+1.0e-4);
      fp_t nu2=temper*asinh(n2/term);
      std::cout << "deriv1: " << (nu2-nu1)/(n2-n1) << std::endl;

      // Perform a simple Taylor-series like error analysis
      fp_t dnu_dn=temper/term/sqrt(1.0+f.n*f.n/term/term);
      std::cout << "deriv2: " << dnu_dn << std::endl;

      fp_t unc=dnu_dn*std::numeric_limits<fp_t>::epsilon();
      std::cout << "unc: " << unc << std::endl;
      std::cout << "unc/nu: " << unc/nu << std::endl;
      
      // If the precision is insufficient, return false
      if (fabs(unc/nu)>=prec) {
        return false;
      }

      if (f.inc_rest_mass) {
        f.nu=nu;
      } else {
        f.nu=nu-f.m;
      }

      if (f.non_interacting) {
        f.mu=f.nu;
      }
      
      return true;
    }
    
    /** \brief Degenerate expansion for fermions
        
        Attempts to evaulate thermodynamics of a degenerate fermion.
        If the result is accurate to within the requested precision,
        this function returns <tt>true</tt>, and otherwise this
        function returns <tt>false</tt> and the values in stored in
        the <tt>pr</tt>, <tt>n</tt>, <tt>en</tt>, and <tt>ed</tt>
        field are meaningless.
        
        The pressure, density, and energy density, should be accurate
        to the requested precision, but the first term in the series
        expansion for the entropy is zero, so the entropy is one order
        lower in accuracy.
        
        \verbatim embed:rst

        .. todo::

           In function calc_mu_deg()

           - Future:  Make a function like this for dndm, dsdT, etc. 
             for fermion_deriv .

        \endverbatim
    */
    bool calc_mu_deg(fermion_t &f, fp_t temper, 
                     fp_t prec=1.0e-18) {
      
      // Handle the zero-temperature limit
      if (temper==0.0) {
        this->calc_mu_zerot(f);
        return true;
      }
      
      // Double check to ensure T and mass are positive
      if (temper<0.0 || f.ms<0.0) {
        O2SCL_ERR2("Temperature or mass negative in fermion_thermo",
                   "::calc_mu_deg().",exc_einval);
      }
      
      if (f.non_interacting==true) { f.nu=f.mu; f.ms=f.m; }
      
      // Compute psi and tt
      fp_t psi;
      if (f.inc_rest_mass) {
        psi=(f.nu-f.ms)/temper;
      } else {
        if (f.non_interacting) {
          psi=f.nu/temper;
        } else {
          psi=(f.nu+f.m-f.ms)/temper;
        }
      }
      fp_t tt=temper/f.ms;
      
      // Return false immediately psi<0 where the expressions below
      // don't work because of the square roots
      if (psi<0.0) return false;
      
      // Prefactor 'd' in Johns96
      fp_t prefac=f.g/2.0/this->pi2*pow(f.ms,4.0);
      
      // Define x = psi * t = (mu/m - 1) and related values
      fp_t x=psi*tt;
      fp_t sx=sqrt(x);
      fp_t s2x=sqrt(2.0+x);
      fp_t x2=x*x;
      fp_t x3=x2*x;
      fp_t x4=x2*x2;
      
      // Evaluate the first and last term for the pressure
      fp_t pterm1;
      if (x>1.0e-5) {
        pterm1=(x*(1.0+x)*(2.0+x)*(-3.0+2.0*x*(2.0+x))+6.0*sx*s2x*
                log((sx+s2x)/sqrt(2.0)))/24.0/sx/s2x;
      } else {
        pterm1=x2*sx*(29568.0+15840.0*x+1540.0*x2-105.0*x3)/55440.0/
          sqrt(2.0);
      }
      fp_t pterm4=-31.0*pow(this->pi*tt,6.0)/1008.0*(1.0+x)*
        sx*s2x/pow(x*(2.0+x),4.0);
      
      // Check if we're going to succeed
      if (fabs(pterm4)/fabs(pterm1)>prec) {
        return false;
      }
      
      // First order density term (first order entropy term is zero)
      fp_t nterm1=sx*s2x*x*(2.0+x)/3.0/f.ms;
      
      // Second order terms
      fp_t pterm2=tt*tt*this->pi2/6.0*(1.0+x)*sx*s2x;
      fp_t nterm2=tt*tt*this->pi2/6.0*(1.0+4.0*x+2.0*x2)/
        f.ms/sx/s2x;
      fp_t enterm2=tt*this->pi2/3.0*(1.0+x)*sx*s2x/f.ms;
      
      // Third order terms
      fp_t pterm3=7.0*pow(this->pi*tt,4.0)/360.0*(1.0+x)*
        (-1.0+4.0*x+2.0*x2)/pow(x*(2.0+x),1.5);
      fp_t nterm3=7.0*pow(this->pi*tt,4.0)/120.0/sx/s2x/
        x2/(x+2.0)/(x+2.0)/f.ms;
      fp_t enterm3=7.0*pow(this->pi*tt,4.0)/tt/90.0*(1.0+x)*
        (-1.0+4.0*x+2.0*x2)/f.ms/sx/s2x/x/(x+2.0);
      
      // Fourth order terms for density and entropy
      fp_t nterm4=31.0*pow(this->pi*tt,6.0)/1008.0*sx*s2x*
        (7.0+12.0*x+6.0*x2)/f.ms/pow(x*(2.0+x),5.0);
      fp_t enterm4=-31.0*pow(this->pi*tt,6.0)/tt/168.0*sx*s2x*
        (1.0+x)/pow(x*(2.0+x),4.0);
      
      // Add up all the terms
      f.pr=prefac*(pterm1+pterm2+pterm3+pterm4);
      f.n=prefac*(nterm1+nterm2+nterm3+nterm4);
      f.en=prefac*(enterm2+enterm3+enterm4);
      f.ed=-f.pr+f.nu*f.n+temper*f.en;
      
      return true;
    }
    
    /** \brief Calculate properties as function of chemical potential
     */
    virtual int calc_mu(fermion_t &f, fp_t temper)=0;
    
    /** \brief Calculate properties as function of density
        
        \note This function returns an integer value, in contrast to
        \ref calc_mu(), because of the potential for non-convergence.
    */
    virtual int calc_density(fermion_t &f, fp_t temper)=0;
    
    /** \brief Calculate properties with antiparticles as function of
        chemical potential
    */
    virtual int pair_mu(fermion_t &f, fp_t temper)=0;
    
    /** \brief Calculate properties with antiparticles as function of
        density
        
        \note This function returns an integer value, in contrast to
        \ref pair_mu(), because of the potential for non-convergence.
    */
    virtual int pair_density(fermion_t &f, fp_t temper)=0;
    
    /// \name Massless fermions
    //@{
    /// Finite temperature massless fermions
    void massless_calc_mu(fermion_t &f, fp_t temper) {
      
      fp_t fm2, fm3;
      
      if (f.non_interacting) { f.nu=f.mu; }
      
      fm2=this->fd_integ.calc_2(f.nu/temper)/2.0;
      fm3=this->fd_integ.calc_3(f.nu/temper)/6.0;
      
      f.n=f.g/this->pi2*pow(temper,3.0)*fm2;
      f.ed=f.g*3.0/this->pi2*pow(temper,4.0)*fm3;
      f.pr=f.ed/3.0; 
      f.en=(f.ed+f.pr-f.n*f.nu)/temper;
      
      return;
    }    
    
    /// Finite temperature massless fermions
    void massless_calc_density(fermion_t &f, fp_t temper) {
      fp_t x, T=temper;

      x=f.ms+temper;
      funct mf2=std::bind(std::mem_fn<fp_t(fp_t,fermion_t &,fp_t)>
                          (&fermion_thermo_tl<fermion_t,fd_inte_t,
                           be_inte_t,root_t,func_t,fp_t>::massless_solve_fun),
                          this,std::placeholders::_1,std::ref(f),temper);
      massless_root->solve(x,mf2);
      f.nu=x;
      
      massless_calc_mu(f,temper);
      
      // If the particle is non-interacting, then need to set
      // mu=nu to get the entropy right
      if (f.non_interacting) { f.mu=f.nu; }
      
      return;
    }
    
    /** \brief Finite temperature massless fermions and antifermions 

        When \f$ \mu=0 \f$ (e.g. for photons), the density is zero,
        the energy density is
        \f[
        \varepsilon = \frac{7g T^4}{120 \pi^2}
        \f]
        and the pressure is \f$ P = \varepsilon/3 \f$.
        When the chemical potential is finite, we have
        \f{eqnarray*}
        n &=& \frac{g \mu^3}{6 \pi^2} \left[ 1 + 
        \left( \frac{\pi T}{\mu} \right)^2 \right]
        \varepsilon &=& \frac{g \mu^4}{8 \pi^2} \left[ 1 + 
        2 \left( \frac{\pi T}{\mu} \right)^2 +
        \frac{7}{15} \left( \frac{\pi T}{\mu} \right)^4 \right]
        \f}
        and the pressure is \f$ P = \varepsilon/3 \f$.
    */
    void massless_pair_mu(fermion_t &f, fp_t temper) {
      fp_t pitmu, pitmu2, nu2;

      if (f.non_interacting) { f.nu=f.mu; f.ms=f.m; }
      if (f.nu==0.0) {
        f.n=0.0;
        f.ed=f.g/this->pi2*7.0/120.0*
          pow(this->pi*temper,4.0);
        f.pr=f.ed/3.0;
        f.en=(f.ed+f.pr-f.n*f.mu)/temper;
      } else {
        nu2=f.nu*f.nu;
        pitmu=this->pi*temper/f.nu;
        pitmu2=pitmu*pitmu;
        f.n=f.g*f.nu*nu2/6.0/this->pi2*(1.0+pitmu2);
        f.ed=f.g*nu2*nu2/8.0/this->pi2*(1.0+2.0*pitmu2+
                                        7.0/15.0*pitmu2*pitmu2);
        f.pr=f.ed/3.0;
        f.en=(f.ed+f.pr-f.n*f.mu)/temper;
    
        // Might the following work better for the energy density?
        // pit=pi*temper;
        // pit2=pit*pit;
        // ed=g/8.0/pi2*(nu2*nu2+2.0*pit2*nu2+7.0/15.0*pit2*pit2);
    
      }

      return;
    }

    /** \brief Finite temperature massless fermions and antifermions 

        In the cases \f$ n^3 \gg T \f$ and \f$ T \gg n^3 \f$ ,
        expansions are used instead of the exact formulas to avoid
        loss of precision.

        In particular, using the parameter
        \f[
        \alpha = \frac{g^2 \pi^2 T^6}{243 n^2}
        \f]
        and defining the expression
        \f[
        \mathrm{cbt} = \alpha^{-1/6} \left( -1 + 
        \sqrt{1+\alpha}\right)^{1/3}
        \f]
        we can write the chemical potential as
        \f[
        \mu = \frac{\pi T}{\sqrt{3}} \left(\frac{1}{\mathrm{cbt}} -
        \mathrm{cbt} \right)
        \f]
        
        These expressions, however, do not work well when \f$ \alpha
        \f$ is very large or very small, so series expansions are
        used whenever \f$ \alpha > 10^{4} \f$ or 
        \f$ \alpha < 3 \times 10^{-4} \f$. For small \f$ \alpha \f$, 
        \f[
        \left(\frac{1}{\mathrm{cbt}} -
        \mathrm{cbt} \right) \approx
        \frac{2^{1/3}}{\alpha^{1/6}} - 
        \frac{\alpha^{1/6}}{2^{1/3}} +
        \frac{\alpha^{5/6}}{6{\cdot}2^{2/3}} +
        \frac{\alpha^{7/6}}{12{\cdot}2^{1/3}} -
        \frac{\alpha^{11/6}}{18{\cdot}2^{2/3}} -
        \frac{5 \alpha^{13/6}}{144{\cdot}2^{1/3}} +
        \frac{77 \alpha^{17/6}}{2592{\cdot}2^{2/3}}
        \f]
        and for large \f$ \alpha \f$, 
        \f[
        \left(\frac{1}{\mathrm{cbt}} -
        \mathrm{cbt} \right) \approx
        \frac{2}{3} \sqrt{\frac{1}{\alpha}} - 
        \frac{8}{81} \left(\frac{1}{\alpha}\right)^{3/2} +
        \frac{32}{729} \left(\frac{1}{\alpha}\right)^{5/2}
        \f]

        This approach works to within about 1 part in \f$ 10^{12} \f$,
        and is tested in <tt>fermion_ts.cpp</tt>.
        
        \verbatim embed:rst

        .. todo::

           In function massless_pair_density()

           - Future: This could be improved by including more terms
             in the expansions.

        \endverbatim
    */
    void massless_pair_density(fermion_t &f, fp_t temper) {

      fp_t t2=temper*temper,pitmu,pitmu2,nu2;
      fp_t cbt, alpha, two13, alpha16;

      if (f.non_interacting) { f.ms=f.m; }
      
      if (f.n<=0.0) {
        
        f.nu=0.0;
        f.ed=f.g/8.0/this->pi2*7.0/15.0*pow(this->pi*temper,4.0);
        f.pr=f.ed/3.0;
        
      } else {

        // AWS, 11/1/21: I'm using the cubic solver here to get
        // multiprecision support, but extending the power series
        // below would be better. 
        
        fp_t ca=f.g/6/this->pi2;
        fp_t cb=0;
        fp_t cc=f.g/6*temper*temper;
        fp_t cd=-f.n;
        fp_t cr1;
        std::complex<fp_t> cr2, cr3;
        crcg2.solve_rc(ca,cb,cc,cd,cr1,cr2,cr3);
        f.nu=cr1;

#ifdef O2SCL_NEVER_DEFINED
        
        // AWS, 11/1/21: Keep this section for posterity, since it's
        // better than a direct cubic solver, even though it doesn't
        // work for multiprecision support.
        
        alpha=f.g*f.g*this->pi2*t2*t2*t2/243.0/f.n/f.n;
        if (alpha>1.0e4) {
          f.nu=(2.0/3.0/sqrt(alpha)-8.0/81.0/pow(alpha,1.5)+
                32.0/729.0/pow(alpha,2.5))*this->pi*temper/sqrt(3.0);
        } else if (alpha<3.0e-4) {
          two13=cbrt(2.0);
          alpha16=pow(alpha,1.0/6.0);
          f.nu=(two13/alpha16-alpha16/two13+alpha/alpha16/6.0/two13/two13+
                alpha*alpha16/12.0/two13-
                alpha*alpha/alpha16/18.0/two13/two13-
                5.0*alpha*alpha*alpha16/144.0/two13+
                77.0/2592.0*alpha*alpha*alpha/alpha16/two13/two13)*
            this->pi*temper/sqrt(3.0);
        } else {
          cbt=pow(-1.0+sqrt(1.0+alpha),1.0/3.0)/pow(alpha,1.0/6.0);
          f.nu=this->pi*temper/sqrt(3.0)*(1.0/cbt-cbt);
        }
        
#endif
        
        pitmu=this->pi*temper/f.nu;
        pitmu2=pitmu*pitmu;
        nu2=f.nu*f.nu;
        
        f.ed=f.g*nu2*nu2/8.0/this->pi2*
          (1.0+2.0*pitmu2+7.0/15.0*pitmu2*pitmu2);
        f.pr=f.ed/3.0;

        if (!std::isfinite(f.nu)) {
          std::string str="Chemical potential not finite ("+dtos(f.nu)+
            ") in fermion::massless_pair_density().";
          O2SCL_ERR(str.c_str(),exc_efailed);
        }
      }

      if (f.non_interacting) { f.mu=f.nu; }
      f.en=(f.ed+f.pr-f.n*f.nu)/temper;

      return;
    }
    //@}
    
    /** \brief Set the solver for use in massless_calc_density() */ 
    void set_massless_root(root_t &rp) {
      massless_root=&rp;
      return;
    }

    /** \brief The default solver for massless_calc_density()
        
        We default to a solver of type root_cern here since we
        don't have a bracket or a derivative.
    */
    root_t def_massless_root;
    
    /// Return string denoting type ("fermion_thermo")
    virtual const char *type() { return "fermion_thermo"; }

  protected:
    
    /// A pointer to the solver for massless fermions
    root_t *massless_root;
    
    /// Solve for the chemical potential for massless fermions
    fp_t massless_solve_fun(fp_t x, fermion_t &f, fp_t temper) {
      fp_t fm2=this->fd_integ.calc_2(x/temper)/2.0;
      return f.g*pow(temper,3.0)*fm2/this->pi2/f.n-1.0;
    }    
  
  };

  /** \brief Double-precision version of \ref o2scl::fermion_thermo_tl 
   */
  typedef fermion_thermo_tl<> fermion_thermo;
  
}

#endif<|MERGE_RESOLUTION|>--- conflicted
+++ resolved
@@ -451,13 +451,8 @@
         10^{-18} \f$ since \f$ (20/700)^{12} \sim 10^{-19} \f$.
         \endcomment
     */
-<<<<<<< HEAD
   template<class fermion_t, class fp_t=double>
   bool fermion_calc_mu_ndeg(fermion_t &f, fp_t temper, 
-=======
-  template<class fp_t=double>
-  bool fermion_calc_mu_ndeg(fermion_tl<fp_t> &f, fp_t temper, 
->>>>>>> 4004b462
                             fp_t prec=1.0e-18, bool inc_antip=false,
                             int verbose=0) {
     
