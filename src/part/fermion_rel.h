/* ───────────────────────────────────────────────────────────────────
  
   Copyright (C) 2006-2025, Andrew W. Steiner
  
   This file is part of O2scl.
  
   O2scl is free software; you can redistribute it and/or modify
   it under the terms of the GNU General Public License as published by
   the Free Software Foundation; either version 3 of the License, or
   (at your option) any later version.
  
   O2scl is distributed in the hope that it will be useful,
   but WITHOUT ANY WARRANTY; without even the implied warranty of
   MERCHANTABILITY or FITNESS FOR A PARTICULAR PURPOSE.  See the
   GNU General Public License for more details.
  
   You should have received a copy of the GNU General Public License
   along with O2scl. If not, see <http://www.gnu.org/licenses/>.

   ───────────────────────────────────────────────────────────────────
*/
#ifndef O2SCL_FERMION_REL_H
#define O2SCL_FERMION_REL_H

/** \file fermion_rel.h
    \brief File defining \ref o2scl::fermion_rel_tl
*/

#include <string>
#include <iostream>
#include <fstream>
#include <cmath>

#ifdef O2SCL_MULTIP
#include <boost/multiprecision/cpp_dec_float.hpp>
#endif

#include <o2scl/constants.h>
#include <o2scl/mroot.h>
#include <o2scl/inte.h>
#include <o2scl/fermion.h>
#include <o2scl/root_brent_gsl.h>
#include <o2scl/inte_qagiu_gsl.h>
#include <o2scl/inte_qag_gsl.h>
#include <o2scl/polylog.h>
#include <o2scl/inte_kronrod_boost.h>
#include <o2scl/inte_adapt_cern.h>

namespace o2scl {

  /** \brief Class defining integrands for relativistic fermions

      This purpose of this class is to provide functions which
      have template formats which can be used for adaptive
      multiprecision.
   */
  template<class fp_t> class fermion_rel_integ {
    
  public:
    
    /** \brief A factor for the degenerate entropy integration
        (default 30.0)
    */
    double deg_entropy_fac;

    /** \brief The limit for exponentials to ensure integrals are finite 
	(default 200.0)
    */
    double exp_limit;

    /** \brief If true, call the error handler when convergence 
	fails (default true)
    */
    bool err_nonconv;
    
    fermion_rel_integ() {
      exp_limit=200.0;
      deg_entropy_fac=30.0;
      err_nonconv=true;
    }      
    
    /// The integrand for the density for non-degenerate fermions
    template<class internal_fp_t>
    internal_fp_t density_fun(internal_fp_t u, fp_t y2, fp_t eta2) {
      
      internal_fp_t ret;

      internal_fp_t y=static_cast<internal_fp_t>(y2);
      internal_fp_t eta=static_cast<internal_fp_t>(eta2);
        
      internal_fp_t arg1=u*u+2*eta*u;
      internal_fp_t arg2=eta+u-y;
      internal_fp_t arg3=eta+u;
      if (y-eta-u>exp_limit) {
	ret=arg3*sqrt(arg1);
      } else if (y>u+exp_limit && eta>u+exp_limit) {
	ret=arg3*sqrt(arg1)/(exp(arg2)+1);
      } else {
	ret=arg3*sqrt(arg1)*exp(y)/(exp(arg3)+exp(y));
      }
      
      if (!isfinite(ret)) {
	ret=0.0;
      }

      return ret;
    }

    /// The integrand for the pressure for non-degenerate fermions
    template<class internal_fp_t>
    internal_fp_t pressure_fun_old(internal_fp_t u, fp_t y2, fp_t eta2) {

      internal_fp_t ret;
      
      internal_fp_t y=static_cast<internal_fp_t>(y2);
      internal_fp_t eta=static_cast<internal_fp_t>(eta2);
      
      internal_fp_t arg1=u*u+2*eta*u;
      internal_fp_t term1=sqrt(arg1);
      internal_fp_t arg3=eta+u;
      ret=term1*term1*term1*exp(y)/(exp(arg3)+exp(y))/3;
      
      if (!isfinite(ret)) {
	ret=0.0;
      }

      return ret;
    }

    /// The integrand for the pressure for non-degenerate fermions
    template<class internal_fp_t>
    internal_fp_t pressure_fun(internal_fp_t u, fp_t y2, fp_t eta2) {

      internal_fp_t ret;
      
      internal_fp_t y=static_cast<internal_fp_t>(y2);
      internal_fp_t eta=static_cast<internal_fp_t>(eta2);
      
      internal_fp_t arg1=u*u+2*eta*u;
      internal_fp_t term1=sqrt(arg1);
      internal_fp_t arg3=eta+u;
      ret=term1*arg3*log1p(exp(y-arg3));
      
      if (!isfinite(ret)) {
	ret=0.0;
      }

      return ret;
    }

    /// The integrand for the energy density for non-degenerate fermions
    template<class internal_fp_t>
    internal_fp_t energy_fun(internal_fp_t u, fp_t y2, fp_t eta2) {

      internal_fp_t ret;

      internal_fp_t y=static_cast<internal_fp_t>(y2);
      internal_fp_t eta=static_cast<internal_fp_t>(eta2);
      
      internal_fp_t arg1=u*u+2*eta*u;
      internal_fp_t arg2=eta+u-y;
      internal_fp_t arg3=eta+u;
      if (y>u+exp_limit && eta>u+exp_limit) {
	ret=arg3*arg3*sqrt(arg1)/(exp(arg2)+1);
      } else {
	ret=arg3*arg3*sqrt(arg1)*exp(y)/(exp(arg3)+exp(y));
      }
 
      if (!isfinite(ret)) {
	return 0;
      }

      return ret;
    }

    /// The integrand for the entropy density for non-degenerate fermions
    template<class internal_fp_t>
    internal_fp_t entropy_fun(internal_fp_t u, fp_t y2, fp_t eta2) {

      internal_fp_t ret;

      internal_fp_t y=static_cast<internal_fp_t>(y2);
      internal_fp_t eta=static_cast<internal_fp_t>(eta2);
      
      internal_fp_t arg1=u*u+2*eta*u;
      internal_fp_t arg2=eta+u-y;
      internal_fp_t arg3=eta+u;
      internal_fp_t arg4=y-eta-u;
      internal_fp_t arg5=1+exp(arg4);
      internal_fp_t arg6=1+exp(arg2);
      internal_fp_t term1=log(arg5)/arg5;
      internal_fp_t term2=log(arg6)/arg6;
      ret=arg3*sqrt(arg1)*(term1+term2);
  
      if (!isfinite(ret)) {
        /*
        std::cout << "y2: " << dtos(y2,-1) << std::endl;
        std::cout << "eta2: " << dtos(eta2,-1) << std::endl;
        std::cout << "arg1: " << dtos(arg1,-1) << std::endl;
        std::cout << "arg2: " << dtos(arg2,-1) << std::endl;
        std::cout << "arg3: " << dtos(arg3,-1) << std::endl;
        std::cout << "arg4: " << dtos(arg4,-1) << std::endl;
        std::cout << "arg5: " << dtos(arg5,-1) << std::endl;
        std::cout << "arg6: " << dtos(arg6,-1) << std::endl;
        std::cout << "term1: " << dtos(term1,-1) << std::endl;
        std::cout << "term2: " << dtos(term2,-1) << std::endl;
        */
	return 0.0;
      }

      return ret;
    }

    /// The integrand for the density for degenerate fermions
    template<class internal_fp_t>
    internal_fp_t deg_density_fun(internal_fp_t k, fp_t T2,
                                  fp_t y2, fp_t eta2,
                                  fp_t mot2, bool debug) {

      internal_fp_t ret;
      
      internal_fp_t y=static_cast<internal_fp_t>(y2);
      internal_fp_t mot=static_cast<internal_fp_t>(mot2);
      internal_fp_t eta=static_cast<internal_fp_t>(eta2);
      internal_fp_t T=static_cast<internal_fp_t>(T2);
      
      internal_fp_t E=hypot(k/T,eta)-mot;
      internal_fp_t arg1=E-y;
      ret=k*k/(1+exp(arg1));

      if (debug) {
        std::cout << k << " " << ret << std::endl;
      }
          
      if (!isfinite(ret)) {
	O2SCL_ERR2("Returned not finite result ",
		   "in fermion_rel::deg_density_fun().",exc_einval);
      }
      return ret;
    }

    /// The integrand for the energy density for degenerate fermions
    template<class internal_fp_t>
    internal_fp_t deg_energy_fun(internal_fp_t k, fp_t T2,
                                 fp_t y2, fp_t eta2,
                                 fp_t mot2) {

      internal_fp_t y=static_cast<internal_fp_t>(y2);
      internal_fp_t mot=static_cast<internal_fp_t>(mot2);
      internal_fp_t eta=static_cast<internal_fp_t>(eta2);
      internal_fp_t T=static_cast<internal_fp_t>(T2);
      
      internal_fp_t ret;
      internal_fp_t E=hypot(k/T,eta)-mot;
      internal_fp_t arg1=E-y;
      
      ret=k*k*E*T/(1+exp(arg1));
      
      if (!isfinite(ret)) {
	O2SCL_ERR2("Returned not finite result ",
		   "in fermion_rel::deg_energy_fun().",exc_einval);
      }
  
      return ret;
    }

    /// The integrand for the energy density for degenerate fermions
    template<class internal_fp_t>
    internal_fp_t deg_pressure_fun(internal_fp_t k, fp_t T2,
                                   fp_t y2, fp_t eta2,
                                   fp_t mot2, bool debug) {

      internal_fp_t y=static_cast<internal_fp_t>(y2);
      internal_fp_t mot=static_cast<internal_fp_t>(mot2);
      internal_fp_t eta=static_cast<internal_fp_t>(eta2);
      internal_fp_t T=static_cast<internal_fp_t>(T2);
      
      internal_fp_t ret;
      internal_fp_t E=hypot(k/T,eta)-mot;
      internal_fp_t arg1=E-y;
      
      ret=k*k*k*k/3/hypot(k/T,eta)/T/(1+exp(arg1));
      
      if (debug) {
        std::cout << "Z: " << k << " " << T << " " << y << " "
                  << eta << " "
                  << mot << " " << ret << std::endl;
      }

      if (!isfinite(ret)) {
        return 0.0;
	//O2SCL_ERR2("Returned not finite result ",
        //"in fermion_rel::deg_pressure_fun().",exc_einval);
      }
  
      return ret;
    }

#ifdef O2SCL_NEVER_DEFINED
    
    /** \brief Desc
     */
    template<class nit_t, class dit_t, class mpit_t, class internal_fp_t>
    internal_fp_t solve_fun_new
    (internal_fp_t x, fp_t T2, fermion_tl<fp_t> f2,
     bool use_expansions, double deg_limit,
     double min_psi, double tol_expan,
     nit_t &nit, dit_t &dit, mpit_t &it_multip) {
                            
      
      internal_fp_t T=static_cast<internal_fp_t>(T2);
      fermion_tl<internal_fp_t> f;
      f.init_stat_cast(f2);
      
      internal_fp_t nden=1.0e99, yy;
      
      internal_fp_t zero=0;
      int iret;

      f.nu=T*x;

      if (f.non_interacting) f.mu=f.nu;

      bool deg=true;
      internal_fp_t psi;
      if (f.inc_rest_mass) {
        psi=(f.nu-f.ms)/T;
      } else {
        if (f.non_interacting) {
          psi=f.nu/T;
        } else {
          psi=(f.nu+(f.m-f.ms))/T;
        }
      }
      if (psi<deg_limit) deg=false;

      // Try the non-degenerate expansion if psi is small enough
      if (use_expansions && psi<min_psi) {
        internal_fp_t ntemp=f.n;
        bool acc=fermion_calc_mu_ndeg(f,T,tol_expan);
        if (acc) {
          unc.n=f.n*tol_expan;
          yy=(ntemp-f.n)/ntemp;
          f.n=ntemp;
          return yy;
        }
        f.n=ntemp;
      }

      // Try the degenerate expansion if psi is large enough
      if (use_expansions && psi>20.0) {
        internal_fp_t ntemp=f.n;
        bool acc=this->calc_mu_deg(f,T,tol_expan);
        if (acc) {
          unc.n=f.n*tol_expan;
          yy=(ntemp-f.n)/ntemp;
          f.n=ntemp;
          return yy;
        }
        f.n=ntemp;
      }

      // Otherwise, directly perform the integration
      if (!deg) {

        internal_fp_t y, eta;
        if (f.inc_rest_mass) {
          y=f.nu/T;
        } else {
          y=(f.nu+f.m)/T;
        }
        eta=f.ms/T;

        internal_fp_t prefac=f.g*pow(T,3.0)/2.0/this->pi2;
        
        if (multip==true) {
          
          double tol_rel=0;
          int ix=it_multip.integ_iu_err_multip
            ([this,y,eta](auto &&k) mutable {
              return this->density_fun(k,y,eta); },
              zero,nden,unc.n,tol_rel);
          if (ix!=0) {
            O2SCL_ERR2("n integration (ndeg, multip) failed in ",
                       "fermion_rel::calc_mu().",
                       exc_efailed);
          }
          
        } else {
          
          std::function<internal_fp_t(internal_fp_t)> n_fun_f=
            [this,y,eta](internal_fp_t k) -> internal_fp_t
          { return this->density_fun(k,y,eta); };
          
          iret=nit.integ_iu_err(n_fun_f,zero,nden,unc.n);
          if (iret!=0) {
            O2SCL_ERR2("n integration (ndeg) failed in ",
                       "fermion_rel::calc_mu().",
                       exc_efailed);
          }
          
        }

        nden*=prefac;
        unc.n*=prefac;
        
        yy=(f.n-nden)/f.n;

      } else {
    
        internal_fp_t y=f.nu/T;
        internal_fp_t eta=f.ms/T;
        internal_fp_t mot;
        if (f.inc_rest_mass) {
          mot=0;
        } else {
          mot=f.m/T;
        }

        internal_fp_t arg;
        if (f.inc_rest_mass) {
          arg=pow(upper_limit_fac*T+f.nu,2)-f.ms*f.ms;
        } else {
          arg=pow(upper_limit_fac*T+f.nu+f.m,2)-f.ms*f.ms;
        }

        internal_fp_t ul;

        if (arg>0.0) {

          ul=sqrt(arg);
      
          if (multip==true) {
            
            double tol_rel=0;
            int ix=it_multip.integ_err_multip
              ([this,T,y,eta,mot,ul](auto &&k) mutable {
                return this->deg_density_fun(k,T,y,eta,mot,false); },
                zero,ul,nden,unc.n,tol_rel);
            if (ix!=0) {
              O2SCL_ERR2("n integration (deg, multip) failed in ",
                         "fermion_rel::calc_mu().",
                         exc_efailed);
            }
            
          } else {
            
            std::function<internal_fp_t(internal_fp_t)> n_fun_f=
              [this,T,y,eta,mot,ul](internal_fp_t k) -> internal_fp_t
            { return this->deg_density_fun(k,T,y,eta,mot,false); };
            
            iret=dit.integ_err(n_fun_f,zero,ul,nden,unc.n);
            if (iret!=0) {
              O2SCL_ERR2("n integration (deg) failed in ",
                         "fermion_rel::calc_mu().",
                         exc_efailed);
            }
            
          }
          
          nden*=f.g/2.0/this->pi2;
          unc.n*=f.g/2.0/this->pi2;
          
        } else {

          nden=0.0;

        }

        yy=(f.n-nden)/f.n;
      }

      if (this->verbose>=2) {
        std::cout.precision(12);
        std::cout << "2 " << psi << " " << deg << " "
                  << x << " " << yy << std::endl;
        std::cout.precision(6);
      }
      
      return yy;
      
    }
    
#endif    
    
    /// The integrand for the entropy density for degenerate fermions
    template<class internal_fp_t>
    internal_fp_t deg_entropy_fun(internal_fp_t k, fp_t T2,
                                  fp_t y2, fp_t eta2,
                                  fp_t mot2) {
  
      internal_fp_t y=static_cast<internal_fp_t>(y2);
      internal_fp_t mot=static_cast<internal_fp_t>(mot2);
      internal_fp_t eta=static_cast<internal_fp_t>(eta2);
      internal_fp_t T=static_cast<internal_fp_t>(T2);
      
      internal_fp_t ret;
      internal_fp_t E=hypot(k/T,eta)-mot;
      internal_fp_t arg1=E-y;

      // If the argument to the exponential is really small, then the
      // value of the integrand is just zero
      if (arg1<-exp_limit) {
	ret=0.0;
	// Otherwise, if the argument to the exponential is still small,
	// then addition of 1 makes us lose precision, so we use an
	// alternative:
      } else if (arg1<-deg_entropy_fac) {
	ret=-k*k*(-1+arg1)*exp(arg1);
      } else {
	internal_fp_t nx=(1+exp(arg1));
        nx=1/nx;
        internal_fp_t arg2=1-nx;
        internal_fp_t t1=nx*log(nx);
        internal_fp_t t2=arg2*log(arg2);
        internal_fp_t t3=t1+t2;
        ret=-k*k*t3;
	//ret=-k*k*(nx*log(nx)+arg2*log(arg2));
      }

      if (!isfinite(ret)) {
	O2SCL_ERR2("Returned not finite result ",
		   "in fermion_rel::deg_entropy_fun().",exc_einval);
      }

      return ret;
    }
    
  };
  
  /** \brief Equation of state for a relativistic fermion

      This class computes the thermodynamics of a relativistic fermion
      either as a function of the density or the chemical potential.
      It employs direct integration, using two different integrators
      for the degenerate and non-degenerate regimes. The default
      integrators are inte_qag_gsl (for degenerate fermions) and
      inte_qagiu_gsl (for non-degenerate fermions). For the functions
      calc_mu() and calc_density(), if the temperature argument is
      less than or equal to zero, the functions \ref
      fermion_zerot::calc_mu_zerot() and \ref
      fermion_zerot::calc_density_zerot() will be used to compute the
      result.

      \hline 
      <b>Template types:</b>

      - fermion_t: the type of particle object which will be passed
      to the methods defined by this class
      - fd_inte_t: the integration object for massless fermions
      - be_inte_t: the integration object for the nondegenerate limit
      - inte_t: the generic integration object
      - root_t: the solver for fixed densities and for massless fermions
      - func_t: the function object type
      - fp_t: the floating point type

      \hline 
      <b>Degeneracy parameter:</b>

      Define the degeneracy parameter 
      \f[
      \psi=(\nu-m^{*})/T 
      \f] 
      where \f$ \nu \f$ is the effective chemical potential (including
      the rest mass) and \f$
      m^{*} \f$ is the effective mass. For \f$ \psi \f$ smaller than
      \ref min_psi, the non-degenerate expansion in \ref
      fermion_thermo::calc_mu_ndeg() is attempted first. If that
      fails, then integration is used. For \f$ \psi \f$ greater than
      \ref deg_limit (degenerate regime), a finite interval integrator
      is used and for \f$ \psi \f$ less than \ref deg_limit
      (non-degenerate regime), an integrator over the interval from
      \f$ [0,\infty) \f$ is used. In the case where \ref
      part::inc_rest_mass is false, the degeneracy parameter is
      \f[
      \psi=(\nu+m-m^{*})/T 
      \f] 

      <b>Integration limits:</b>

      The upper limit on the degenerate integration is given by
      \f[
      \mathrm{upper~limit} = \sqrt{{\cal L}^2-m^{*,2}}
      \f]
      where \f$ {\cal L}\equiv u T+\nu \f$ and \f$ u \f$ is \ref
      fermion_rel::upper_limit_fac . In the case where \ref
      part::inc_rest_mass is false, the result is
      \f[
      \mathrm{upper~limit} = \sqrt{(m+{\cal L})^2-m^{*2}}
      \f]
      
      The entropy is only significant at the Fermi surface, thus
      in the degenerate case, the lower limit of the entropy
      integral can be given be determined by the value of \f$ k \f$ 
      which solves
      \f[
      - u = \frac{\sqrt{k^2+m^{* 2}}-\nu}{T}
      \f]
      The solution is 
      \f[
      \mathrm{lower~limit} = \sqrt{(-u T+{\nu})^2-m^{*,2}}
      \f]
      but this solution is only valid if \f$ (m^{*}-\nu)/T < -u \f$.
      In the case where part::inc_rest_mass is false, the result is
      \f[
      \mathrm{lower~limit} = \sqrt{(-u T + m +\nu)^2-m^{*,2}}
      \f]
      which is valid if \f$ (m^{*}-\nu - m)/T < -u \f$.

      <b>Entropy integrand:</b>

      In the degenerate regime, the entropy integrand
      \f[
      - k^2 \left[ f \log f + \left(1-f\right) \log 
      \left(1-f \right) \right]
      \f]
      where \f$ f \f$ is the fermionic distribution function can lose
      precision when \f$ (E^{*} - \nu)/T \f$ is negative and
      sufficiently large in absolute magnitude. Thus when \f$ (E^{*} -
      \nu)/T < S \f$ where \f$ S \f$ is stored in \ref deg_entropy_fac
      (default is -30), the integrand is written as
      \f[
      -k^2 \left( E/T-\nu/T \right) e^{E/T-\nu/T} \, .
      \f]
      If \f$ (E - \nu)/T < S \f$ is less than -1 times \ref exp_limit
      (e.g. less than -200), then the entropy integrand is assumed 
      to be zero.
      
      <b>Non-degenerate integrands:</b>
      
      \comment
      It's not at all clear that this dimensionless form is more
      accurate than other potential alternatives. On the other hand,
      it seems that the uncertainties in the integrations are larger
      than the errors made by the integrand at present.
      \endcomment
      The integrands in the non-degenerate regime are written
      in a dimensionless form, by defining \f$ u \f$ with
      the relation
      \f$ p = \sqrt{\left(T u + m^{*}\right)^2-m^{* 2}} \f$,
      \f$ y \equiv \nu/ T \f$, and 
      \f$ \eta \equiv m^{*}/T \f$. Then, 
      \f$ p/T=\sqrt{u^2+2 \eta u} \f$
      \f$ E/T = \mathrm{mx+u} \f$ and 
      \f$ p/T^2 dp = 2(\eta+u) du \f$
      The density integrand is 
      \f[
      \left(\eta+u\right) \sqrt{u^2+2 (\eta) u}
      \left(\frac{e^{y}}{e^{\eta+u}+e^{y}}\right) \, , 
      \f]
      the energy integrand is 
      \f[
      \left(\eta+u\right)^2 \sqrt{u^2+2 (\eta) u}
      \left(\frac{e^{y}}{e^{\eta+u}+e^{y}}\right) \, ,
      \f]
      and the entropy integrand is 
      \f[
      \left(\eta+u\right) \sqrt{u^2+2 (\eta) u} 
      \left(t_1+t_2\right) \, ,
      \f]
      where 
      \f{eqnarray*}
      t_1 &=& \log \left(1+e^{y-\eta-u}\right)/
      \left(1+e^{y-\eta-u}\right) \nonumber \\
      t_2 &=& \log \left(1+e^{\eta+u-y}\right)/
      \left(1+e^{\eta+u-y}\right) \, .
      \f}

      \hline 
      <b>Accuracy:</b>

      The default settings for for this class give an accuracy of at
      least 1 part in \f$ 10^6 \f$ (and frequently better than this).

      When the integrators provide numerical uncertainties, these
      uncertainties are stored in \ref unc. In the case of
      calc_density() and pair_density(), the uncertainty from the
      numerical accuracy of the solver is not included. There is also
      a relatively small inaccuracy due to the mathematical evaluation
      of the integrands which is not included in \ref unc.)
      
      One can improve the accuracy to within 1 part in \f$ 10^{10} \f$
      using \code fermion_rel rf(1.0,2.0); rf.upper_limit_fac=40.0;
      rf.dit->tol_abs=1.0e-13; rf.dit->tol_rel=1.0e-13;
      rf.nit->tol_abs=1.0e-13; rf.nit->tol_rel=1.0e-13;
      rf.density_root.tol_rel=1.0e-10; \endcode which decreases the
      both the relative and absolute tolerances for both the
      degenerate and non-degenerate integrators and improves the
      accuracy of the solver which determines the chemical potential
      from the density. Of course if these tolerances are too small,
      the calculation may fail.
      
      \verbatim embed:rst
      
      .. todo::
      
         In class fermion_rel_tl:
      
         - Future: The expressions which appear in in the integrand
           functions density_fun(), etc. could likely be improved,
           especially in the case where \ref o2scl::part::inc_rest_mass
           is <tt>false</tt>. There should not be a need to check if
           <tt>ret</tt> is finite.
         
         - Future: It appears this class doesn't compute the
           uncertainty in the chemical potential or density with
           calc_density(). This could be fixed.
           
         - Future: I'd like to change the lower limit on the entropy
           integration, but the value in the code at the moment (stored
           in <tt>ll</tt>) makes bm_part2.cpp worse.
           
      \endverbatim
  */
  template<class fermion_t=fermion_tl<double>,
	   class fd_inte_t=class o2scl::fermi_dirac_integ_gsl,
	   class be_inte_t=o2scl::bessel_K_exp_integ_gsl,
           class nit_t=inte_qagiu_gsl<>,
           class dit_t=inte_qag_gsl<>,
	   class root_t=root_cern<>, class func_t=funct,
	   class fp_t=double>
  class fermion_rel_tl :
    public fermion_thermo_tl<fermion_t,fd_inte_t,be_inte_t,root_t,
			     func_t,fp_t>, public fermion_rel_integ<fp_t> {
    
  public:
    
    /// \name Numerical parameters
    //@{
    /** \brief The smallest value of \f$ (\mu-m)/T \f$ for which 
	integration is used (default -4.0)
    */
    fp_t min_psi;

    /** \brief The critical degeneracy at which to switch integration 
	techniques (default 2.0)
    */
    fp_t deg_limit;
    
    /// The factor for the degenerate upper limits (default 20.0)
    fp_t upper_limit_fac;

    /// Verbosity parameter (default 0)
    int verbose;

    /** \brief If true, use multiprecision to improve the integrations
        (default false)
    */
    bool multip;
    
    /// If true, use expansions for extreme conditions (default true)
    bool use_expansions;

    /// Tolerance for expansions (default \f$ 10^{-14} \f$)
    fp_t tol_expan;

    /// If true, verify the thermodynamic identity (default false)
    bool verify_ti;
    
    /** \brief Set inte objects
	
	The first integrator is used for non-degenerate integration
	and should integrate from 0 to \f$ \infty \f$ (like \ref
	o2scl::inte_qagiu_gsl). The second integrator is for the
	degenerate case, and should integrate between two finite
	values.
    */
    void set_inte(inte<std::function<fp_t(fp_t)>,fp_t> &unit,
                  inte<std::function<fp_t(fp_t)>,fp_t> &udit) {
      nit=&unit;
      dit=&udit;
      return;
    }    
    
    /// The default integrator for the non-degenerate regime
    nit_t nit;

    /// The default integrator for the degenerate regime
    dit_t dit;

    /// Adaptive multiprecision integrator
    inte_double_exp_boost<> it_multip;
    
    /// Alternate solver
    o2scl::root_brent_gsl<func_t,fp_t> alt_solver;
    //@}

    /// Storage for the uncertainty
    fermion_t unc;

    /// Create a fermion with mass \c m and degeneracy \c g
    fermion_rel_tl() {
      
      deg_limit=2.0;
      
      upper_limit_fac=20.0;
      min_psi=-4.0;
      use_expansions=true;
      verbose=0;
      last_method=0;
      last_method_s="";
      
      tol_expan=1.0e-14;
      verify_ti=false;

      alt_solver.err_nonconv=false;
      // AWS, 6/24/21: This appears to give better results than
      // either test_form=0 or test_form=1.
      alt_solver.test_form=2;

      multip=false;
    }

    virtual ~fermion_rel_tl() {
    }

    // The default solver for the chemical potential given the density
    root_t density_root;
    
    /// Return string denoting type ("fermion_rel")
    virtual const char *type() { return "fermion_rel"; }

    /** \brief An integer indicating the last numerical method used

	In all functions
	- 0: no previous calculation or last calculation failed

	In \ref nu_from_n():
	- 1: default solver
	- 2: default solver with smaller tolerances
	- 3: bracketing solver

	In \ref calc_mu():
	- 4: non-degenerate expansion
	- 5: degenerate expansion
	- 6: exact integration, non-degenerate integrands
	- 7: exact integration, degenerate integrands, lower limit
	on entropy integration
	- 8: exact integration, degenerate integrands, full
	entropy integration
	- 9: T=0 result

	In \ref calc_density(), the integer is a two-digit
	number. The first digit (1 to 3) is the method used by \ref
	nu_from_n() and the second digit is one of
	- 1: nondegenerate expansion
	- 2: degenerate expansion
	- 3: exact integration, non-degenerate integrands
	- 4: exact integration, degenerate integrands, lower limit
	on entropy integration
	- 5: exact integration, degenerate integrands, full
	entropy integration
	If \ref calc_density() uses the T=0 code, then
	last_method is 40. 

	In \ref pair_mu(), the integer is a three-digit number.
	The third digit is always 0 (to ensure a value of last_method
	which is unique from the other values reported from other
	functions as described above). The first digit is the method
	used for particles from \ref calc_mu() above and the
	second digit is the method used for antiparticles. 

	In \ref pair_density(), the integer is a four-digit
	number. The first digit is from the list below and the
	remaining three digits, if nonzero, are from \ref
	pair_mu().
	- 1: T=0 result
	- 2: default solver
	- 3: bracketing solver
	- 4: default solver with smaller tolerances
	- 5: default solver with smaller tolerances in log units
	- 6: bracketing in log units
    */
    int last_method;

    /// String detailing last method used
    std::string last_method_s;

    /// \name Template versions of base functions
    //@{
    /** \brief Calculate the chemical potential from the density
	(template version)
    */
    int nu_from_n(fermion_t &f, fp_t temper) {

      last_method=0;
      last_method_s="";
      
      fp_t nex;

      // Try to ensure a good initial guess

      nex=f.nu/temper;
      fp_t y=solve_fun(nex,f,temper);
      if (verbose>1) {
	std::cout << "fermion_rel::nu_from_n(): " 
		  << "initial guess: " << nex*temper << std::endl;
      }

      if (y>1.0-1.0e-6) {
	fp_t scale=f.ms;
	if (temper>scale) scale=temper;
	for(size_t i=0;i<10;i++) {
	  if (nex<0.0) nex+=scale*1.0e5;
	  else nex*=10.0;
	  y=solve_fun(nex,f,temper);
	  if (y<1.0-1.0e-6) i=10;
	}
	if (verbose>1) {
	  std::cout << "fermion_rel::nu_from_n(): "
		    << "adjusted guess to " << nex << std::endl;
	}
      }

      // If that didn't work, try a different guess
      if (y>1.0-1.0e-6) {
	if (f.inc_rest_mass) {
	  nex=f.ms/temper;
	} else {
	  nex=(f.ms-f.m)/temper;
	}
	y=solve_fun(nex,f,temper);
	if (verbose>1) {
	  std::cout << "fermion_rel::nu_from_n(): "
		    << "adjusted guess (try 2) to "
		    << nex << std::endl;
	}
      }
  
      // If neither worked, call the error handler
      if (y==1.0 || !isfinite(y)) {
	O2SCL_CONV2_RET("Couldn't find reasonable initial guess in ",
			"fermion_rel::nu_from_n().",exc_einval,
			this->err_nonconv);
      }

      // Perform full solution
      func_t mf=std::bind(std::mem_fn<fp_t(fp_t,fermion_t &,fp_t)>
			  (&fermion_rel_tl<fermion_t,fd_inte_t,be_inte_t,
			   nit_t,dit_t,root_t,func_t,fp_t>::solve_fun),
			  this,std::placeholders::_1,std::ref(f),temper);

      // The default o2scl::root object is of type root_cern,
      // and this solver has problems when the root is near 0.
      // Below, we switch to a root_brent_gsl object in the case
      // that the default solver fails.
  
      bool drec=density_root.err_nonconv;
      density_root.err_nonconv=false;
      int ret=density_root.solve(nex,mf);
      last_method=1;
      last_method_s="default solver";

      if (ret!=0) {
    
	if (verbose>1) {
	  std::cout << "nu_from_n(): density_root (type "
                    << density_root.type() << ") failed x="
		    << nex << " ." << std::endl;
	}
	O2SCL_CONV2_RET("Density solver failed in ",
			"fermion_rel::nu_from_n().",exc_efailed,
			this->err_nonconv);
      }

      density_root.err_nonconv=drec;

      f.nu=nex*temper;

      if (verbose>1) {
        std::cout.precision(12);
        std::cout << "fermion_rel::nu_from_n(): Succeeded in computing "
                  << "nu: " << f.nu << std::endl;
        std::cout.precision(6);
      }
      
      return success;
    }

    /** \brief Calculate properties as function of chemical potential
     */
    int calc_mu(fermion_t &f, fp_t temper) {

      if (verbose>1) {
	std::cout << "fermion_rel::calc_mu(): start."
		  << std::endl;
      }
      
      last_method=0;
      last_method_s="";
      
      fp_t zero=0;

      // -----------------------------------------------------------------
      // Handle T<=0

      if (temper<zero) {
	O2SCL_ERR2("Temperature less than zero in ",
		   "fermion_rel::calc_mu().",exc_einval);
      }
      if (temper==zero) {
	this->calc_mu_zerot(f);
	last_method=9;
        last_method_s="T=0 result from chem. pot.";
	return 0;
      }

      if (f.non_interacting==true) { f.nu=f.mu; f.ms=f.m; }

      // Compute the degeneracy parameter
  
      /// Handle massless case
      if (f.ms<0.0) {
        O2SCL_ERR2("Negative mass in ",
                   "fermion_rel::calc_mu().",o2scl::exc_einval);
      }
      
      if (f.ms==0.0) {
        this->massless_calc_mu(f,temper);
        return 0;
      }
      
      bool deg=true;
      fp_t psi;
      if (f.inc_rest_mass) {
	psi=(f.nu-f.ms)/temper;
      } else {
        if (f.non_interacting) {
          psi=f.nu/temper;
        } else {
          psi=(f.nu+(f.m-f.ms))/temper;
        }
      }
      if (psi<deg_limit) deg=false;
      
      if (verbose>1) {
	std::cout << "fermion_rel::calc_mu(): psi,deg,deg_limit: " << psi << " "
		  << deg << " " << deg_limit << std::endl;
      }
      
      // Try the non-degenerate expansion if psi is small enough
      if (use_expansions && psi<min_psi) {
	bool acc=fermion_calc_mu_ndeg(f,temper,tol_expan,false,verbose);
	if (verbose>1) {
	  std::cout << "fermion_rel::calc_mu(): Non-deg expansion, "
                    << "acc, verbose: "
                    << acc << " " << verbose << std::endl;
	}
	if (acc) {
	  unc.n=f.n*tol_expan;
	  unc.ed=f.ed*tol_expan;
	  unc.pr=f.pr*tol_expan;
	  unc.en=f.en*tol_expan;
	  last_method=4;
          last_method_s="nondeg. exp.";
	  return 0;
	}
      }

      // Try the degenerate expansion if psi is large enough
      if (use_expansions && psi>20.0) {
	bool acc=this->calc_mu_deg(f,temper,tol_expan);
	if (verbose>1) {
	  std::cout << "fermion_rel::calc_mu(): deg expan " << acc
		    << std::endl;
	}
	if (acc) {
	  unc.n=f.n*tol_expan;
	  unc.ed=f.ed*tol_expan;
	  unc.pr=f.pr*tol_expan;
	  unc.en=f.en*tol_expan;
	  last_method=5;
          last_method_s="deg. exp.";
	  return 0;
	}
      }

      int iret;
        
      if (deg==false) {

	// If the temperature is large enough, perform the full integral

        fp_t y, eta;
        if (f.inc_rest_mass) {
          y=f.nu/temper;
        } else {
          y=(f.nu+f.m)/temper;
        }
        eta=f.ms/temper;
        
	fp_t prefac=f.g*pow(temper,3)/2/this->pi2;

	// Compute the number density
    
        if (multip==true) {
          
          if (verbose>1) {
            std::cout << "fermion_rel::calc_mu(): "
                      << "non-deg number density (multip):"
                      << std::endl;
          }
          
          double tol_rel=0;
          int ix=it_multip.integ_iu_err_multip
            ([this,y,eta](auto &&k) mutable {
              return this->density_fun(k,y,eta); },
              zero,f.n,unc.n,tol_rel);
          if (ix!=0) {
            std::string errs="Density integration (ndeg, multip) failed ";
            errs+="in fermion_rel::calc_mu() for fp type ";
            errs+=((std::string)typeid(fp_t).name())+" with ";
            errs+=o2scl::itos(std::numeric_limits<fp_t>::digits10);
            errs+=" digits.";
            O2SCL_ERR(errs.c_str(),exc_efailed);
          }
          
        } else {
          
          if (verbose>1) {
            std::cout << "fermion_rel::calc_mu(): non-deg number density:"
                      << std::endl;
          }
          
          std::function<fp_t(fp_t)> n_fun_f=
            [this,y,eta](fp_t k) -> fp_t
          { return this->density_fun(k,y,eta); };
          
          iret=nit.integ_iu_err(n_fun_f,zero,f.n,unc.n);
          if (iret!=0) {
            O2SCL_ERR2("n integration (ndeg) failed in ",
                       "fermion_rel::calc_mu().",
                       exc_efailed);
          }
          
        }

        f.n*=prefac;
        unc.n*=prefac;

	// Compute the energy density

	if (verbose>1) {
	  std::cout << "fermion_rel::calc_mu(): non-deg energy density:"
		    << std::endl;
	}
	
        if (multip==true) {
          
          double tol_rel=0;
          int ix=it_multip.integ_iu_err_multip
            ([this,y,eta](auto &&k) mutable {
              return this->energy_fun(k,y,eta); },
              zero,f.ed,unc.ed,tol_rel);
          if (ix!=0) {
            O2SCL_ERR2("e integration (ndeg, multip) failed in ",
                       "fermion_rel::calc_mu().",
                       exc_efailed);
          }
          
        } else {
          
          std::function<fp_t(fp_t)> n_fun_f=
            [this,y,eta](fp_t k) -> fp_t
          { return this->energy_fun(k,y,eta); };
          
          iret=nit.integ_iu_err(n_fun_f,zero,f.ed,unc.ed);
          if (iret!=0) {
            O2SCL_ERR2("e integration (ndeg) failed in ",
                       "fermion_rel::calc_mu().",
                       exc_efailed);
          }
          
        }

        f.ed*=prefac*temper;
        unc.ed*=prefac*temper;
	if (!f.inc_rest_mass) f.ed-=f.n*f.m;
        
	// Compute the entropy

	if (verbose>1) {
	  std::cout << "fermion_rel::calc_mu(): non-deg entropy:"
		    << std::endl;
	}
	
        if (multip==true) {
          
          double tol_rel=0;
          int ix=it_multip.integ_iu_err_multip
            ([this,y,eta](auto &&k) mutable {
              return this->entropy_fun(k,y,eta); },
              zero,f.en,unc.en,tol_rel);
          if (ix!=0) {
            O2SCL_ERR2("s integration (ndeg, multip) failed in ",
                       "fermion_rel::calc_mu().",
                       exc_efailed);
          }
          
        } else {
          
          std::function<fp_t(fp_t)> n_fun_f=
            [this,y,eta](fp_t k) -> fp_t
          { return this->entropy_fun(k,y,eta); };
          
          iret=nit.integ_iu_err(n_fun_f,zero,f.en,unc.en);
          if (iret!=0) {
            std::string errs="Entropy integration (ndeg) failed ";
            errs+="in fermion_rel::calc_mu() for fp type ";
            errs+=((std::string)typeid(fp_t).name())+" with ";
            errs+=o2scl::itos(std::numeric_limits<fp_t>::digits10);
            errs+=" digits.";
            O2SCL_ERR(errs.c_str(),exc_efailed);
          }
          
        }

        f.en*=prefac;
        unc.en*=prefac;

        if (verify_ti) {
          
          // Compute the pressure

          if (verbose>1) {
            std::cout << "fermion_rel::calc_mu(): non-deg pressure:"
                      << std::endl;
          }
          
          if (multip==true) {
            
            double tol_rel=0;
            int ix=it_multip.integ_iu_err_multip
              ([this,y,eta](auto &&k) mutable {
                return this->pressure_fun(k,y,eta); },
                zero,f.pr,unc.pr,tol_rel);
            if (ix!=0) {
              O2SCL_ERR2("p integration (ndeg, multip) failed in ",
                         "fermion_rel::calc_mu().",
                         exc_efailed);
            }
            
          } else {
            
            std::function<fp_t(fp_t)> n_fun_f=
              [this,y,eta](fp_t k) -> fp_t
            { return this->pressure_fun(k,y,eta); };
            
            iret=nit.integ_iu_err(n_fun_f,zero,f.pr,unc.pr);
            if (iret!=0) {
              O2SCL_ERR2("p integration (ndeg) failed in ",
                         "fermion_rel::calc_mu().",
                         exc_efailed);
            }
            
          }
          
          f.pr*=prefac*temper;
          unc.pr*=prefac*temper;
        }
        
	if (verbose>1) {
	  std::cout << "fermion_rel::calc_mu(): non-deg integrals done."
		    << std::endl;
	}
	
	last_method=6;
        last_method_s="nondeg. integrals";

      } else {

	// Otherwise, apply a degenerate approximation, by making the
	// upper integration limit finite

        fp_t y=f.nu/temper;
        fp_t eta=f.ms/temper;
        fp_t mot;
        if (f.inc_rest_mass) {
          mot=0;
        } else {
          mot=f.m/temper;
        }

	fp_t prefac=f.g/2/this->pi2;
    
	// Compute the upper limit for degenerate integrals

	fp_t arg;
	if (f.inc_rest_mass) {
	  arg=pow(upper_limit_fac*temper+f.nu,2)-f.ms*f.ms;
	} else {
	  arg=pow(upper_limit_fac*temper+f.nu+f.m,2)-f.ms*f.ms;
	}
	fp_t ul;
	if (arg>0.0) {
	  ul=sqrt(arg);
	} else {
	  f.n=0.0;
	  f.ed=0.0;
	  f.pr=0.0;
	  f.en=0.0;
	  unc.n=0.0;
	  unc.ed=0.0;
	  unc.pr=0.0;
	  unc.en=0.0;
	  O2SCL_ERR2("Zero density in degenerate limit in fermion_rel::",
		     "calc_mu(). Variable deg_limit set improperly?",
		     exc_efailed);
	  return 0;
	}
    
	// Compute the number density

	if (verbose>1) {
	  std::cout << "fermion_rel::calc_mu(): deg number density, ul, ulf: "
                    << ul << " " << upper_limit_fac << std::endl;
	}
        
        if (multip==true) {
          
          double tol_rel=0;
          int ix=it_multip.integ_err_multip
            ([this,temper,y,eta,mot](auto &&k) mutable {
              return this->deg_density_fun(k,temper,y,eta,mot,false); },
              zero,ul,f.n,unc.n,tol_rel);
          if (ix!=0) {
            O2SCL_ERR2("n integration (deg, multip) failed in ",
                       "fermion_rel::calc_mu().",
                       exc_efailed);
          }

        } else {
          
          std::function<fp_t(fp_t)> n_fun_f=
            [this,temper,y,eta,mot](fp_t k) -> fp_t
          { return this->deg_density_fun(k,temper,y,eta,mot,false); };
          
          iret=dit.integ_err(n_fun_f,zero,ul,f.n,unc.n);
          if (iret!=0) {
            O2SCL_ERR2("n integration (deg) failed in ",
                       "fermion_rel::calc_mu().",
                       exc_efailed);
          }
          
        }
        
        f.n*=prefac;
        unc.n*=prefac;

	if (verbose>1) {
	  std::cout << "fermion_rel::calc_mu(): deg number density, n, unc.n: "
                    << dtos(f.n,-1) << " " << dtos(unc.n,-1) << std::endl;
	}
          
	// Compute the energy density

	if (verbose>1) {
	  std::cout << "fermion_rel::calc_mu(): deg energy density."
		    << std::endl;
	}
	
        if (multip==true) {
          
          double tol_rel=0;
          int ix=it_multip.integ_err_multip
            ([this,temper,y,eta,mot](auto &&k) mutable {
              return this->deg_energy_fun(k,temper,y,eta,mot); },
              zero,ul,f.ed,unc.ed,tol_rel);
          if (ix!=0) {
            O2SCL_ERR2("e integration (deg, multip) failed in ",
                       "fermion_rel::calc_mu().",
                       exc_efailed);
          }
          
        } else {
          
          std::function<fp_t(fp_t)> n_fun_f=
            [this,temper,y,eta,mot](fp_t k) -> fp_t
          { return this->deg_energy_fun(k,temper,y,eta,mot); };
          
          iret=dit.integ_err(n_fun_f,zero,ul,f.ed,unc.ed);
          if (iret!=0) {
            O2SCL_ERR2("e integration (deg) failed in ",
                       "fermion_rel::calc_mu().",
                       exc_efailed);
          }
          
        }

        f.ed*=prefac;
        unc.ed*=prefac;

	if (verbose>1) {
	  std::cout << "fermion_rel::calc_mu(): deg energy density, ed, unc.ed: "
                    << dtos(f.ed,-1) << " " << dtos(unc.ed,-1) << std::endl;
	}
          
	// Compute the lower limit for the entropy integration

	fp_t ll;
	if (f.inc_rest_mass) {
	  arg=pow(-upper_limit_fac*temper+f.nu,2)-f.ms*f.ms;
	  if (arg>0.0 && (f.ms-f.nu)/temper<-upper_limit_fac) {
	    ll=sqrt(arg);
	  } else {
	    ll=-1.0;
	  }
	} else {
	  arg=pow(-upper_limit_fac*temper+f.nu+f.m,2)-f.ms*f.ms;
	  if (arg>0.0 && (f.ms-f.nu-f.m)/temper<-upper_limit_fac) {
	    ll=sqrt(arg);
	  } else {
	    ll=-1.0;
	  }
	}

	// Compute the entropy

	if (ll>0.0) {

          if (multip==true) {
            
            if (verbose>1) {
              std::cout << "fermion_rel::calc_mu(): deg entropy (ll>0,multip):"
                        << std::endl;
            }

            double tol_rel=0;
            int ix=it_multip.integ_err_multip
              ([this,temper,y,eta,mot](auto &&k) mutable {
                return this->deg_entropy_fun(k,temper,y,eta,mot); },
                ll,ul,f.en,unc.en,tol_rel);
            if (ix!=0) {
              O2SCL_ERR2("s integration (ndeg, multip) failed in ",
                         "fermion_rel::calc_mu().",
                         exc_efailed);
            }
            
          } else {
            
            if (verbose>1) {
              std::cout << "fermion_rel::calc_mu(): deg entropy (ll>0):"
                        << std::endl;
            }
            
            std::function<fp_t(fp_t)> n_fun_f=
              [this,temper,y,eta,mot](fp_t k) -> fp_t
            { return this->deg_entropy_fun(k,temper,y,eta,mot); };
            
            iret=dit.integ_err(n_fun_f,ll,ul,f.en,unc.en);
            /*
            std::cout << "fr2 ll>0, f.en " << temper << " "
                      << y << " " << eta << " " << mot << " "
                      << dtos(f.en,-1) << std::endl;
            */
            if (iret!=0) {
              O2SCL_ERR2("s integration (ndeg) failed in ",
                         "fermion_rel::calc_mu().",
                         exc_efailed);
            }
            
          }
          
	  last_method=7;
          last_method_s="deg. integrals, lower limit positive";
          
	} else {
          
          if (multip==true) {
            
            if (verbose>1) {
              std::cout << "fermion_rel::calc_mu(): deg entropy (ll<0,multip):"
                        << std::endl;
            }
            
            double tol_rel=0;
            int ix=it_multip.integ_err_multip
              ([this,temper,y,eta,mot](auto &&k) mutable {
                return this->deg_entropy_fun(k,temper,y,eta,mot); },
                zero,ul,f.en,unc.en,tol_rel);
            if (ix!=0) {
              O2SCL_ERR2("s integration (ndeg, multip) failed in ",
                         "fermion_rel::calc_mu().",
                         exc_efailed);
            }
            
          } else {
            
            if (verbose>1) {
              std::cout << "fermion_rel::calc_mu(): deg entropy (ll<0):"
                        << std::endl;
            }
            
            std::function<fp_t(fp_t)> n_fun_f=
              [this,temper,y,eta,mot](fp_t k) -> fp_t
            { return this->deg_entropy_fun(k,temper,y,eta,mot); };
            
            iret=dit.integ_err(n_fun_f,zero,ul,f.en,unc.en);
            //std::cout << "fr2 ll<0, f.en " << f.en << std::endl;
            if (iret!=0) {
              O2SCL_ERR2("s integration (ndeg) failed in ",
                         "fermion_rel::calc_mu().",
                         exc_efailed);
            }
            
          }
          
	  last_method=8;
          last_method_s="deg. integrals, lower limit zero";
          
	}
        
        f.en*=prefac;
        unc.en*=prefac;

	if (verbose>1) {
	  std::cout << "fermion_rel::calc_mu(): deg entropy "
                    << "density, en, unc.en: "
                    << dtos(f.en,-1) << " " << dtos(unc.en,-1)
                    << std::endl;
	}
          
        if (verify_ti) {
          // Compute the pressure
          
          if (multip==true) {

            if (verbose>1) {
              std::cout << "fermion_rel::calc_mu(): deg pressure (multip):"
                        << std::endl;
            }

            double tol_rel=0;
            int ix=it_multip.integ_err_multip
              ([this,temper,y,eta,mot](auto &&k) mutable {
                return this->deg_pressure_fun(k,temper,y,eta,mot,false); },
                zero,ul,f.pr,unc.pr,tol_rel);
            if (ix!=0) {
              O2SCL_ERR2("p integration (deg, multip) failed in ",
                         "fermion_rel::calc_mu().",
                         exc_efailed);
            }
            
          } else {
            
            if (verbose>1) {
              std::cout << "fermion_rel::calc_mu(): deg pressure:"
                        << std::endl;
            }

            std::function<fp_t(fp_t)> n_fun_f=[this,temper,y,eta,mot]
              (fp_t k) -> fp_t
            { return this->deg_pressure_fun(k,temper,y,eta,mot,false); };
            
            iret=dit.integ_err(n_fun_f,zero,ul,f.pr,unc.pr);
            if (iret!=0) {
              O2SCL_ERR2("p integration (deg) failed in ",
                         "fermion_rel::calc_mu().",
                         exc_efailed);
            }
            
          }
          
          f.pr*=prefac;
          unc.pr*=prefac;

          if (verbose>1) {
            std::cout << "fermion_rel::calc_mu(): deg pressure, pr, unc.pr: "
                      << dtos(f.pr,-1) << " " << dtos(unc.pr,-1)
                      << std::endl;
          }
          
        }

	if (verbose>1) {
	  std::cout << "fermion_rel::calc_mu(): deg integrals done."
		    << std::endl;
	}
	
	
      }
      
      // Compute the pressure using the thermodynamic identity
      
      if (verify_ti==false) {
        f.pr=-f.ed+temper*f.en+f.nu*f.n;
        unc.pr=sqrt(unc.ed*unc.ed+temper*unc.en*temper*unc.en+
                    f.nu*unc.n*f.nu*unc.n);
      }

      return 0;
    }

    /** \brief Calculate properties as function of density

	This function uses the current value of \c nu (or \c mu if the
	particle is non interacting) for an initial guess to solve for
	the chemical potential. If this guess is too small, then this
	function may fail.

        \verbatim embed:rst

        .. todo::

        In function fermion_rel_tl::calc_density()

        - Future: There is still quite a bit of code duplication
        between this function and \ref calc_mu() .

        \endverbatim
    */
    int calc_density(fermion_t &f, fp_t temper) {

      last_method=0;
      last_method_s="";
      
      // The code below may modify the density, which is confusing to
      // the user, so we store it here so we can restore it before
      // this function returns
      fp_t density_temp=f.n;
  
      // -----------------------------------------------------------------
      // Handle T<=0

      if (temper<0.0) {
	O2SCL_ERR2("Temperature less than zero in ",
		   "fermion_rel::calc_density().",
		   exc_einval);
      }
      if (temper==0.0) {
	last_method=40;
        last_method_s="T=0 result in calc_density";
	this->calc_density_zerot(f);
	return 0;
      }

#if !O2SCL_NO_RANGE_CHECK
      // This may not be strictly necessary, because it should be clear
      // that this function will produce gibberish if the density is not
      // finite, but I've found this extra checking of the inputs useful
      // for debugging.
      if (!isfinite(f.n)) {
	O2SCL_ERR2("Density not finite in ",
		   "fermion_rel::calc_density().",exc_einval);
      }
#endif

      // -----------------------------------------------------------------
      // First determine the chemical potential by solving for the density

      if (f.non_interacting==true) { f.nu=f.mu; f.ms=f.m; }
  
      int ret=nu_from_n(f,temper);
      last_method*=10;
      if (ret!=0) {
	O2SCL_CONV2_RET("Function calc_density() failed in fermion_rel::",
			"calc_density().",exc_efailed,this->err_nonconv);
      }

      if (f.non_interacting) { f.mu=f.nu; }

      fp_t zero=0;
      int iret;
      
      // -----------------------------------------------------------------
      // Now use the chemical potential to compute the energy density,
      // pressure, and entropy

      bool deg=true;
      fp_t psi;
      if (f.inc_rest_mass) {
	psi=(f.nu-f.ms)/temper;
      } else {
        if (f.non_interacting) {
          psi=f.nu/temper;
        } else {
          psi=(f.nu+(f.m-f.ms))/temper;
        }
      }
      if (psi<deg_limit) deg=false;

      // Try the non-degenerate expansion if psi is small enough
      if (use_expansions && psi<min_psi) {
	bool acc=fermion_calc_mu_ndeg(f,temper,tol_expan);
	if (acc) {
	  unc.ed=f.ed*tol_expan;
	  unc.pr=f.pr*tol_expan;
	  unc.en=f.en*tol_expan;
	  f.n=density_temp;
	  last_method+=1;
          if (last_method_s.length()>200) {
            O2SCL_ERR("Last method problem",1);
          } else {
            last_method_s+=" : nondeg. exp. in calc_density";
          }
	  return 0;
	}
      }
  
      // Try the degenerate expansion if psi is large enough
      if (use_expansions && psi>20.0) {
	bool acc=this->calc_mu_deg(f,temper,tol_expan);
	if (acc) {
	  unc.n=f.n*tol_expan;
	  unc.ed=f.ed*tol_expan;
	  unc.pr=f.pr*tol_expan;
	  unc.en=f.en*tol_expan;
	  f.n=density_temp;
	  last_method+=2;
          if (last_method_s.length()>200) {
            O2SCL_ERR("Last method problem in fermion_rel.",
                      o2scl::exc_esanity);
          } else {
            last_method_s+=" : deg. exp. in calc_density";
          }
	  return 0;
	}
      }

      if (!deg) {
    
        fp_t y, eta;
        if (f.inc_rest_mass) {
          y=f.nu/temper;
        } else {
          y=(f.nu+f.m)/temper;
        }
        eta=f.ms/temper;

        fp_t prefac=f.g*pow(temper,4.0)/2.0/this->pi2;

        if (multip==true) {
          
          double tol_rel=0;
          int ix=it_multip.integ_iu_err_multip
            ([this,y,eta](auto &&k) mutable {
              return this->energy_fun(k,y,eta); },
              zero,f.ed,unc.ed,tol_rel);
          if (ix!=0) {
            O2SCL_ERR2("e integration (ndeg, multip) failed in ",
                       "fermion_rel::calc_mu().",
                       exc_efailed);
          }
          
        } else {
          
          std::function<fp_t(fp_t)> n_fun_f=[this,y,eta](fp_t k) -> fp_t
          { return this->energy_fun(k,y,eta); };
          
          iret=nit.integ_iu_err(n_fun_f,zero,f.ed,unc.ed);
          if (iret!=0) {
            O2SCL_ERR2("e integration (ndeg) failed in ",
                       "fermion_rel::calc_mu().",
                       exc_efailed);
          }
          
        }
        
        f.ed*=prefac;
        unc.ed*=prefac;
	if (!f.inc_rest_mass) f.ed-=f.n*f.m;
        
        prefac=f.g*pow(temper,3.0)/2.0/this->pi2;

        if (multip==true) {
          
          double tol_rel=0;
          int ix=it_multip.integ_iu_err_multip
            ([this,y,eta](auto &&k) mutable {
              return this->entropy_fun(k,y,eta); },
              zero,f.en,unc.en,tol_rel);
          if (ix!=0) {
            O2SCL_ERR2("s integration (ndeg, multip) failed in ",
                       "fermion_rel::calc_mu().",
                       exc_efailed);
          }
          
        } else {
          
          std::function<fp_t(fp_t)> s_fun_f=[this,y,eta](fp_t k) -> fp_t
          { return this->entropy_fun(k,y,eta); };
          
          iret=nit.integ_iu_err(s_fun_f,zero,f.en,unc.en);
          if (verbose>1) {
            std::cout << "entropy, ndeg: " << f.en << std::endl;
          }
          if (iret!=0) {
            O2SCL_ERR2("s integration (ndeg) failed in ",
                       "fermion_rel::calc_mu().",
                       exc_efailed);
          }
          
        }

        f.en*=prefac;
        unc.en*=prefac;
        
	last_method+=3;
        if (last_method_s.length()>200) {
          O2SCL_ERR("Last method problem in fermion_rel.",
                    o2scl::exc_esanity);
        } else {
          last_method_s+=" : nondeg. integrals in calc_density";
        }

      } else {

        fp_t y=f.nu/temper;
        fp_t eta=f.ms/temper;
        fp_t mot;
        if (f.inc_rest_mass) {
          mot=0;
        } else {
          mot=f.m/temper;
        }

	fp_t arg;
	if (f.inc_rest_mass) {
	  arg=pow(upper_limit_fac*temper+f.nu,2)-f.ms*f.ms;
	} else {
	  arg=pow(upper_limit_fac*temper+f.nu+f.m,2)-f.ms*f.ms;
	}
	fp_t ul;
	if (arg>0.0) {
      
	  ul=sqrt(arg);
      
	  fp_t ll;
	  if (f.inc_rest_mass) {
	    arg=pow(-upper_limit_fac*temper+f.nu,2)-f.ms*f.ms;
	    if (arg>0.0 && (f.ms-f.nu)/temper<-upper_limit_fac) {
	      ll=sqrt(arg);
	    } else {
	      ll=-1.0;
	    }
	  } else {
	    arg=pow(-upper_limit_fac*temper+f.nu+f.m,2)-f.ms*f.ms;
	    if (arg>0.0 && (f.ms-f.nu-f.m)/temper<-upper_limit_fac) {
	      ll=sqrt(arg);
	    } else {
	      ll=-1.0;
	    }
	  }

          fp_t prefac=f.g/2.0/this->pi2;

          if (multip==true) {

            double tol_rel=0;
            int ix=it_multip.integ_err_multip
              ([this,temper,y,eta,mot](auto &&k) mutable {
                return this->deg_energy_fun(k,temper,y,eta,mot); },
                zero,ul,f.ed,unc.ed,tol_rel);
            if (ix!=0) {
              O2SCL_ERR2("e integration (deg, multip) failed in ",
                         "fermion_rel::calc_mu().",
                         exc_efailed);
            }
            
          } else {
            
            std::function<fp_t(fp_t)> n_fun_f=
              [this,temper,y,eta,mot](fp_t k) -> fp_t
              { return this->deg_energy_fun(k,temper,y,eta,mot); };
            
            iret=dit.integ_err(n_fun_f,zero,ul,f.ed,unc.ed);
            if (iret!=0) {
              O2SCL_ERR2("e integration (deg) failed in ",
                         "fermion_rel::calc_mu().",
                         exc_efailed);
            }
            
          }
          
          f.ed*=prefac;
          unc.ed*=prefac;
          
	  if (ll>0.0) {

            if (multip==true) {
              
              double tol_rel=0;
              int ix=it_multip.integ_err_multip
                ([this,temper,y,eta,mot](auto &&k) mutable {
                  return this->deg_entropy_fun(k,temper,y,eta,mot); },
                  ll,ul,f.en,unc.en,tol_rel);
              if (ix!=0) {
                O2SCL_ERR2("s integration (deg, multip) failed in ",
                           "fermion_rel::calc_mu().",
                           exc_efailed);
              }
              
            } else {
              
              std::function<fp_t(fp_t)> s_fun_f=
                [this,temper,y,eta,mot](fp_t k) -> fp_t
              { return this->deg_entropy_fun(k,temper,y,eta,mot); };
              
              iret=dit.integ_err(s_fun_f,ll,ul,f.en,unc.en);
              if (verbose>1) {
                std::cout << "entropy, deg, ll>0: " << f.en << std::endl;
              }
              if (iret!=0) {
                O2SCL_ERR2("s integration (deg) failed in ",
                           "fermion_rel::calc_mu().",
                           exc_efailed);
              }
              
            }
            
	    last_method+=4;
            if (last_method_s.length()>200) {
              O2SCL_ERR("Last method problem in fermion_rel.",
                        o2scl::exc_esanity);
            } else {
              last_method_s+=((std::string)" : deg. integrals, lower limit ")+
                "positive in calc_density";
            }
            
	  } else {
            
            if (multip==true) {
              
              double tol_rel=0;
              int ix=it_multip.integ_err_multip
                ([this,temper,y,eta,mot](auto &&k) mutable {
                  return this->deg_entropy_fun(k,temper,y,eta,mot); },
                  zero,ul,f.en,unc.en,tol_rel);
              if (ix!=0) {
                O2SCL_ERR2("s integration (deg, multip) failed in ",
                           "fermion_rel::calc_mu().",
                           exc_efailed);
              }
              
            } else {
              
              std::function<fp_t(fp_t)> s_fun_f=
                [this,temper,y,eta,mot](fp_t k) -> fp_t
              { return this->deg_entropy_fun(k,temper,y,eta,mot); };
              
              iret=dit.integ_err(s_fun_f,zero,ul,f.en,unc.en);
              if (verbose>1) {
                std::cout << "entropy, deg, ll<0: " << f.en << std::endl;
              }
              if (iret!=0) {
                O2SCL_ERR2("s integration (deg) failed in ",
                           "fermion_rel::calc_mu().",
                           exc_efailed);
              }
              
            }
            
	    last_method+=5;
            if (last_method_s.length()>200) {
              O2SCL_ERR("Last method problem in fermion_rel.",
                        o2scl::exc_esanity);
            } else {
              last_method_s+=((std::string)" : deg. integrals, lower limit ")+
                "zero in calc_density";
            }
	  }
          f.en*=prefac;
          unc.en*=prefac;

	} else {

	  f.ed=0.0;
	  f.en=0.0;
	  unc.ed=0.0;
	  unc.en=0.0;
	  O2SCL_ERR2("Zero density in degenerate limit in fermion_rel::",
		     "calc_mu(). Variable deg_limit set improperly?",
		     exc_efailed);
      
	}
      }
      
      f.n=density_temp;
      f.pr=-f.ed+temper*f.en+f.nu*f.n;
      unc.pr=sqrt(unc.ed*unc.ed+temper*unc.en*temper*unc.en+
		  f.nu*unc.n*f.nu*unc.n);
  
      return 0;
    }

    /** \brief Calculate properties with antiparticles as function of
	chemical potential
    */
    int pair_mu(fermion_t &f, fp_t temper) {

      last_method=0;
      last_method_s="";
      
      if (f.non_interacting) { f.nu=f.mu; f.ms=f.m; }

      /// Handle massless case
      if (f.ms<0.0) {
        O2SCL_ERR2("Negative mass in ",
                  "fermion_rel::pair_mu().",o2scl::exc_einval);
      }
      
      if (f.ms==0.0) {
        this->massless_pair_mu(f,temper);
        return 0;
      }
      
      // AWS: 6/26/21: Note that when the last argument is true, the
      // function calc_mu_ndeg() includes antiparticles. However, this
      // code caused problems for low densities. Additionally, I'm not
      // sure that the value of last_method=9 here is unambiguous.

      if (false && use_expansions) {
	if (fermion_calc_mu_ndeg(f,temper,tol_expan,true)) {
	  unc.n=tol_expan*f.n;
	  unc.ed=tol_expan*f.ed;
	  unc.en=tol_expan*f.en;
	  unc.pr=tol_expan*f.pr;
	  last_method=9;
          last_method_s="nondeg. exp. in pair_mu";
	  return 0;
	}
      }

      
      fermion_t antip(f.m,f.g);
      f.anti(antip);

      // Particles
      calc_mu(f,temper);
      fp_t unc_n=unc.n;
      fp_t unc_pr=unc.pr;
      fp_t unc_ed=unc.ed;
      fp_t unc_en=unc.en;

      // Antiparticles
      int lm=last_method*10;
      std::string stmp=last_method_s;
      calc_mu(antip,temper);
      last_method+=lm;
      last_method*=10;
      if (last_method_s.length()>200) {
        O2SCL_ERR("Last method problem in fermion_rel.",
                  o2scl::exc_esanity);
      } else {
        last_method_s="part. "+stmp+" : antipart. "+last_method_s;
      }
      if (verbose>0) {
        std::cout << "fermion_rel::pair_mu(): test "
                  << f.ed << " " << f.en << " "
                  << antip.ed << " " << antip.en << std::endl;
      }

      // Add up thermodynamic quantities
      if (f.inc_rest_mass) {
	f.ed+=antip.ed;
      } else {
	f.ed=f.ed+antip.ed+2.0*antip.n*f.m;
      }
      if (verbose>0) {
        std::cout << "fermion_rel::pair_mu(), part n, antipart n, total n: "
                  << f.n << " " << antip.n << " "
                  << f.n-antip.n << std::endl;
      }
      f.n-=antip.n;
      f.pr+=antip.pr;
      f.en+=antip.en;

      // Add up uncertainties
      unc.n=hypot(unc.n,unc_n);
      unc.ed=hypot(unc.ed,unc_ed);
      unc.pr=hypot(unc.pr,unc_pr);
      unc.en=hypot(unc.ed,unc_en);

      return 0;
    }

    /** \brief Calculate thermodynamic properties with antiparticles
	from the density

        \verbatim embed:rst
        
        .. todo::

        In function pair_density():

        - This actually works for negative densities some of the
        time, but the solver probably doesn't work as well there and
        we need to document the density expectations for this 
        function.

        \endverbatim
    */
    int pair_density(fermion_t &f, fp_t temper) {
      
      if (verbose>0) {
        std::cout << "fermion_rel::pair_density(): "
                  << "Value of verbose (" << verbose
                  << ") greater than zero." << std::endl;
        std::cout << "fermion_rel::pair_density(): "
                  << "density: " << f.n << " temperature: "
                  << temper << std::endl;
        if (verbose>1) {
          std::cout << "fermion_rel::pair_density(): "
                    << "Setting solver verbose parameters to 1."
                    << std::endl;
          density_root.verbose=1;
          alt_solver.verbose=1;
        }
      }
      last_method=0;
      last_method_s="";
      
      // -----------------------------------------------------------------
      // Handle T<=0

      if (temper<=0.0) {
        if (verbose>0) {
          std::cout << "fermion_rel::pair_density(): "
                    << "Value of T<=0, so using zero temperature code."
                    << std::endl;
        }
	this->calc_density_zerot(f);
	last_method=1000;
        last_method_s="T=0 result in pair_density";
	return success;
      }

      // Store the input density
      fp_t density_match=f.n;
  
      if (f.non_interacting==true) { f.nu=f.mu; f.ms=f.m; }

      if (f.n==0.0) {

        // FIXME: figure out what to do with last_method in this section
        if (f.inc_rest_mass) {
          f.nu=0.0;
        } else {
          f.nu=-f.m;
        }
        
      } else {
        
        // Store the initial guess for the chemical potential
        fp_t initial_guess=f.nu;
        
        // We always work with mu/T instead of mu directly
        fp_t nex=f.nu/temper;
        
        func_t mf=std::bind(std::mem_fn<fp_t(fp_t,fp_t,fermion_t &,
                                             fp_t,bool)>
                            (&fermion_rel_tl<fermion_t,fd_inte_t,be_inte_t,
                             nit_t,dit_t,root_t,func_t,fp_t>::pair_fun),
                            this,std::placeholders::_1,density_match,
                            std::ref(f),temper,false);
        
        // Begin by trying the user-specified guess
        bool drec=density_root.err_nonconv;
        density_root.err_nonconv=false;
        int ret=density_root.solve(nex,mf);
        if (ret==0) {
          if (verbose>0) {
            std::cout << "fermion_rel::pair_density(): "
                      << "Initial solver (type "
                      << density_root.type() << ") succeeded." << std::endl;
          }
          // If that worked, set last_method
          last_method=2000;
          last_method_s="default solver in pair_density";
        }
        
        if (ret!=0) {
          
          // If that failed, try bracketing the root
          
          // (max doesn't work with boost::multiprecision?)
          fp_t lg;
          if (abs(f.nu)>f.ms) lg=abs(f.nu);
          lg=f.ms;
          
          if (verbose>0) {
            std::cout << "fermion_rel::pair_density(): "
                      << "Initial solver returned ret=" << ret
                      << ". Trying to bracket." << std::endl;
          }
          
          // Construct an initial guess for the bracket
          fp_t b_high=lg/temper, b_low=-b_high;
          fp_t yhigh=mf(b_high), ylow=mf(b_low);
          
          // Increase the size of the interval to ensure a valid bracket
          for(size_t j=0;j<5 && yhigh<0.0;j++) {
            b_high*=1.0e2;
            yhigh=mf(b_high);
          }
          for(size_t j=0;j<5 && ylow>0.0;j++) {
            b_low*=1.0e2;
            ylow=mf(b_low);
          }
          
          // If we were successful in constructing a valid bracket,
          // then call the bracketing solver
          if (yhigh>0.0 && ylow<0.0) {
            
            if (verbose>0) {
              std::cout << "fermion_rel::pair_density(): "
                        << "Bracket succeeded, trying solver." << std::endl;
            }
            
            ret=alt_solver.solve_bkt(b_low,b_high,mf);
            // If it succeeded, then set nex to the new solution
            // and set last_method
            if (ret==0) {
              if (verbose>0) {
                std::cout << "fermion_rel::pair_density(): "
                          << "Alternate solver succeeded." << std::endl;
              }
              nex=b_low;
              last_method=3000;
              last_method_s="alt. solver in pair_density";
            }
          }
        }
        
        // Restore value of err_nonconv
        density_root.err_nonconv=drec;
        
        if (verbose>1) {
          density_root.verbose=0;
          alt_solver.verbose=0;
        }
        
        if (ret!=0) {
          
          // Make sure we don't print out anything unless we're going
          // to call the error handler anyway
          if (this->err_nonconv==true) {
            std::cout.precision(14);
            std::cout << "fermion_rel::pair_density(): Failed. "
                      << "m,ms,n,T: " << f.m << " " << f.ms << " "
                      << f.n << " " << temper << std::endl;
            std::cout << "nu: " << initial_guess << std::endl;
          }
          
          // Return the density to the user-specified value
          f.n=density_match;
          
          O2SCL_CONV2_RET("Density solver failed in fermion_rel::",
                          "pair_density().",exc_efailed,this->err_nonconv);
        }
        
        // If we succeeded (i.e. if ret==0), then continue
        
        f.nu=nex*temper;
        
        if (f.non_interacting==true) { f.mu=f.nu; }
        
        // Finally, now that we have the chemical potential, use pair_mu()
        // to evaluate the energy density, pressure, and entropy
        int lm=last_method;
        std::string stmp=last_method_s;
        pair_mu(f,temper);
        last_method+=lm;
        if (last_method_s.length()>200) {
          O2SCL_ERR("Last method problem in fermion_rel.",
                    o2scl::exc_esanity);
        } else {
          last_method_s="pair_density: "+stmp+" : calc_mu: "+last_method_s;
        }
        
        if (false && fabs(f.n-density_match)/fabs(density_match)>1.0e-5) {
          std::cout << "last_method, ret: "
                    << last_method << " " << ret << std::endl;
          std::cout << "density_root tolerances: "
                    << density_root.tol_rel << " " << density_root.tol_abs
                    << std::endl;
          std::cout << "rbg tolerances: " << alt_solver.tol_rel << " "
                    << alt_solver.tol_abs
                    << std::endl;
          std::cout << "T,n,density_match: " << temper << " " << f.n << " "
                    << density_match << std::endl;
          std::cout << "Rel. dev.: "
                    << fabs(f.n-density_match)/fabs(density_match)
                    << std::endl;
          nex=f.nu/temper;
          std::cout << "mf: " << mf(nex) << std::endl;
          O2SCL_ERR2("Secondary failure in ",
                     "fermion_rel::pair_density().",o2scl::exc_esanity);
        }
        
      }
      
      // Return the density to the user-specified value
      f.n=density_match;

      // But now that the density has been modified, we need to
      // recompute the pressure so that the thermodynamic identity is
      // satisified
      if (verify_ti==false) {
        f.pr=-f.ed+f.n*f.nu+temper*f.en;
      }

      return success;
    }
    //@}

    /// Solve for the chemical potential given the density
    fp_t solve_fun(fp_t x, fermion_t &f, fp_t T) {

      // AWS, 2/28/22: I'm getting some uninitialized variable
      // warnings, so I'm setting nden to a large value to
      // make sure that they're not causing problems.
      fp_t nden=1.0e99, yy;
      
      fp_t zero=0;
      int iret;
      
      f.nu=T*x;

      if (f.non_interacting) f.mu=f.nu;

      bool deg=true;
      fp_t psi;
      if (f.inc_rest_mass) {
        psi=(f.nu-f.ms)/T;
      } else {
        if (f.non_interacting) {
          psi=f.nu/T;
        } else {
          psi=(f.nu+(f.m-f.ms))/T;
        }
      }
      if (psi<deg_limit) deg=false;

      // Try the non-degenerate expansion if psi is small enough
      if (use_expansions && psi<min_psi) {
        fp_t ntemp=f.n;
        bool acc=fermion_calc_mu_ndeg(f,T,tol_expan);
        if (acc) {
          unc.n=f.n*tol_expan;
          yy=(ntemp-f.n)/ntemp;
          f.n=ntemp;
          return yy;
        }
        f.n=ntemp;
      }

      // Try the degenerate expansion if psi is large enough
      if (use_expansions && psi>20.0) {
        fp_t ntemp=f.n;
        bool acc=this->calc_mu_deg(f,T,tol_expan);
        if (acc) {
          unc.n=f.n*tol_expan;
          yy=(ntemp-f.n)/ntemp;
          f.n=ntemp;
          return yy;
        }
        f.n=ntemp;
      }

      // Otherwise, directly perform the integration
      if (!deg) {

        fp_t y, eta;
        if (f.inc_rest_mass) {
          y=f.nu/T;
        } else {
          y=(f.nu+f.m)/T;
        }
        eta=f.ms/T;

        fp_t prefac=f.g*pow(T,3.0)/2.0/this->pi2;
        
        if (multip==true) {
          
          double tol_rel=0;
          int ix=it_multip.integ_iu_err_multip
            ([this,y,eta](auto &&k) mutable {
              return this->density_fun(k,y,eta); },
              zero,nden,unc.n,tol_rel);
          if (ix!=0) {
            O2SCL_ERR2("n integration (ndeg, multip) failed in ",
                       "fermion_rel::calc_mu().",
                       exc_efailed);
          }
          
        } else {
          
          std::function<fp_t(fp_t)> n_fun_f=[this,y,eta](fp_t k) -> fp_t
          { return this->density_fun(k,y,eta); };
          
          iret=nit.integ_iu_err(n_fun_f,zero,nden,unc.n);
          if (iret!=0) {
            O2SCL_ERR2("n integration (ndeg) failed in ",
                       "fermion_rel::calc_mu().",
                       exc_efailed);
          }
          
        }

        nden*=prefac;
        unc.n*=prefac;
        
        yy=(f.n-nden)/f.n;

      } else {
    
        fp_t y=f.nu/T;
        fp_t eta=f.ms/T;
        fp_t mot;
        if (f.inc_rest_mass) {
          mot=0;
        } else {
          mot=f.m/T;
        }

        fp_t arg;
        if (f.inc_rest_mass) {
          arg=pow(upper_limit_fac*T+f.nu,2)-f.ms*f.ms;
        } else {
          arg=pow(upper_limit_fac*T+f.nu+f.m,2)-f.ms*f.ms;
        }

        fp_t ul;

        if (arg>0.0) {

          ul=sqrt(arg);
      
          if (multip==true) {
            
            double tol_rel=0;
            int ix=it_multip.integ_err_multip
              ([this,T,y,eta,mot,ul](auto &&k) mutable {
                return this->deg_density_fun(k,T,y,eta,mot,false); },
                zero,ul,nden,unc.n,tol_rel);
            if (ix!=0) {
              O2SCL_ERR2("n integration (deg, multip) failed in ",
                         "fermion_rel::calc_mu().",
                         exc_efailed);
            }
            
          } else {
            
            std::function<fp_t(fp_t)> n_fun_f=
              [this,T,y,eta,mot,ul](fp_t k) -> fp_t
            { return this->deg_density_fun(k,T,y,eta,mot,false); };
            
            iret=dit.integ_err(n_fun_f,zero,ul,nden,unc.n);
            if (iret!=0) {
              O2SCL_ERR2("n integration (deg) failed in ",
                         "fermion_rel::calc_mu().",
                         exc_efailed);
            }
            
          }
          
          nden*=f.g/2.0/this->pi2;
          unc.n*=f.g/2.0/this->pi2;
          
        } else {

          nden=0.0;

        }

        yy=(f.n-nden)/f.n;
      }

      if (this->verbose>=2) {
        std::cout.precision(12);
        std::cout << "2 " << psi << " " << deg << " "
                  << x << " " << yy << std::endl;
        std::cout.precision(6);
      }
      
      return yy;
    }

    /** \brief Solve for the chemical potential given the density 
	with antiparticles
	
        \verbatim embed:rst

        .. todo::

        In function fermion_rel_tl::calc_density()

        - Future: Particles and antiparticles have different
        degeneracy factors, so we separately use the expansions one
        at a time. It is probably better to separately generate a
        new expansion function which automatically handles the sum
        of particles and antiparticles.

        \endverbatim
    */
    fp_t pair_fun(fp_t x, fp_t density_match, fermion_t &f, fp_t T,
                  bool log_mode) {

      if (verbose>=3) {
        std::cout << "fermion_rel::pair_fun(): x: "
                  << x << std::endl;
      }
      
      // Number density of particles and antiparticles
      // AWS, 2/28/22: I'm getting some uninitialized variable
      // warnings, so I'm setting these to a large value to
      // make sure that they're not causing problems.
      fp_t nden_p=1.0e99, nden_ap=1.0e99;
      fp_t zero=0;
      int iret;
      
      // -----------------------------------------------------------------

      f.nu=T*x;
      if (log_mode) {
	f.nu=T*exp(x);
      }

      // Sometimes the exp() call above causes an overflow, so
      // we avoid extreme values
      if (!isfinite(f.nu)) {
        if (verbose>=3) {
          std::cout << "fermion_rel::pair_fun(): Variable nu not finite."
                    << std::endl;
        }
        return 3;
      }

      if (f.non_interacting) f.mu=f.nu;

      // -----------------------------------------------------------------
      // First, try the non-degenerate expansion with both particles and
      // antiparticles together

      // AWS: 6/26/21: Note that calc_mu_ndeg() includes antiparticles
      // when the last argument is true. However, this section is
      // commented out because it caused problems for the n=0, T!=0
      // case and it causes the calibrate() test function to fail.

      if (false && use_expansions) {
<<<<<<< HEAD
        fp_t prec=1.0e-18;
	if (fermion_calc_mu_ndeg(f,T,prec,true) && isfinite(f.n)) {
=======
	if (fermion_calc_mu_ndeg(f,T,tol_expan,
                                 true) && isfinite(f.n)) {
>>>>>>> 4004b462
          fp_t y1;
          if (density_match==0.0) {
            y1=f.n;
          } else {
            y1=(f.n-density_match)/fabs(density_match);
          }
	  if (!isfinite(y1)) {
	    O2SCL_ERR2("Value 'y1' not finite (10) in",
                       "fermion_rel::pair_fun().",exc_einval);
	  }
	  // Make sure to restore the value of f.n to it's original value,
	  // nn_match
	  f.n=density_match;
	  return y1;
	}
      }

      // -----------------------------------------------------------------
      // Evaluate particles and antiparticles separately. This is the
      // contribution for particles

      bool deg=true;
      fp_t psi;
      if (f.inc_rest_mass) {
	psi=(f.nu-f.ms)/T;
      } else {
        if (f.non_interacting) {
          psi=f.nu/T;
        } else {
          psi=(f.nu+(f.m-f.ms))/T;
        }
      }
      if (psi<deg_limit) deg=false;

      bool particles_done=false;

      // Try the non-degenerate expansion if psi is small enough
      if (use_expansions && psi<min_psi) {
<<<<<<< HEAD
        fp_t prec=1.0e-18;
        bool acc=fermion_calc_mu_ndeg(f,T,prec);
=======
        bool acc=fermion_calc_mu_ndeg(f,T,tol_expan); 
>>>>>>> 4004b462
	if (acc && isfinite(f.n)) {
	  particles_done=true;
	  nden_p=f.n;
	  if (!isfinite(nden_p)) {
	    O2SCL_ERR2("Value 'nden_p' not finite (1) in ",
		       "fermion_rel::pair_fun().",exc_einval);
	  }
	}
      }
  
      // Try the degenerate expansion if psi is large enough
      if (use_expansions && particles_done==false && psi>20.0) {
	if (this->calc_mu_deg(f,T,1.0e-8) && isfinite(f.n)) {
	  particles_done=true;
	  nden_p=f.n;
	  if (!isfinite(nden_p)) {
	    O2SCL_ERR2("Value 'nden_p' not finite (2) in",
		       "fermion_rel::pair_fun().",exc_einval);
	  }
	}
      }

      // If neither expansion worked, use direct integration
      if (particles_done==false) {
    
	if (!deg) {

          fp_t y, eta;
          if (f.inc_rest_mass) {
            y=f.nu/T;
          } else {
            y=(f.nu+f.m)/T;
          }
          eta=f.ms/T;
          
	  // Nondegenerate case
      
          fp_t prefac=f.g*pow(T,3.0)/2.0/this->pi2, unc2=0;

          //bool save=fri.nit.err_nonconv;

          if (multip==true) {
            
            double tol_rel=0;
            int ix=it_multip.integ_iu_err_multip
              ([this,y,eta](auto &&k) mutable {
                return this->density_fun(k,y,eta); },
                zero,nden_p,unc.n,tol_rel);
            if (ix!=0) {
              O2SCL_ERR2("n integration (ndeg, multip) failed in ",
                         "fermion_rel::calc_mu().",
                         exc_efailed);
            }
            
          } else {
            
            std::function<fp_t(fp_t)> n_fun_f=[this,y,eta](fp_t k) -> fp_t
            { return this->density_fun(k,y,eta); };
            
            iret=nit.integ_iu_err(n_fun_f,zero,nden_p,unc.n);
            if (iret!=0) {
              O2SCL_ERR2("n integration (ndeg) failed in ",
                         "fermion_rel::calc_mu().",
                         exc_efailed);
            }
            
          }
          
          //fri.nit.err_nonconv=save;
          //if (reti1!=0) return 1;
          nden_p*=prefac;
        
          if (verbose>=3) {
            std::cout << "fermion_rel::pair_fun(): nden_p, ndeg: "
                      << dtos(nden_p,0) << std::endl;
          }
          
	  if (!isfinite(nden_p)) {
	    O2SCL_ERR2("Value 'nden_p' not finite (3) in",
		       "fermion_rel::pair_fun().",exc_einval);
	  }
      
	} else {
      
	  // Degenerate case
      
          fp_t y=f.nu/T;
          fp_t eta=f.ms/T;
          fp_t mot;
          if (f.inc_rest_mass) {
            mot=0;
          } else {
            mot=f.m/T;
          }
        
	  fp_t arg;
	  if (f.inc_rest_mass) {
	    arg=pow(upper_limit_fac*T+f.nu,2)-f.ms*f.ms;
	  } else {
	    arg=pow(upper_limit_fac*T+f.nu+f.m,2)-f.ms*f.ms;
	  }
      
	  fp_t ul, unc2=0;
	  if (arg>0.0) {
	    ul=sqrt(arg);

            //bool save=fri.dit.err_nonconv;
            //fri.dit.err_nonconv=false;
            
            if (multip==true) {
              
              double tol_rel=0;
              int ix=it_multip.integ_err_multip
                ([this,T,y,eta,mot](auto &&k) mutable {
                  return this->deg_density_fun(k,T,y,eta,mot,false); },
                  zero,ul,nden_p,unc.n,tol_rel);
              if (ix!=0) {
                O2SCL_ERR2("n integration (deg, multip) failed in ",
                           "fermion_rel::calc_mu().",
                           exc_efailed);
              }
              
            } else {
              
              std::function<fp_t(fp_t)> n_fun_f=
                [this,T,y,eta,mot](fp_t k) -> fp_t
              { return this->deg_density_fun(k,T,y,eta,mot,false); };
              
              iret=dit.integ_err(n_fun_f,zero,ul,nden_p,unc.n);
              if (iret!=0) {
                O2SCL_ERR2("n integration (deg) failed in ",
                           "fermion_rel::calc_mu().",
                           exc_efailed);
              }
              
            }
          
            //fri.dit.err_nonconv=save;
            //if (reti2!=0) return 2;
            
            nden_p*=f.g/2.0/this->pi2;
            
            if (verbose>=3) {
              std::cout << "fermion_rel::pair_fun(): nden_p, deg: "
                        << dtos(nden_p,0) << std::endl;
            }
            
	  } else {
	    nden_p=0.0;
	  }
      
	  if (!isfinite(nden_p)) {
	    O2SCL_ERR2("Value 'nden_p' not finite (4) in",
		       "fermion_rel::pair_fun().",exc_einval);
	  }

	}

	particles_done=true;

	// End of 'if (particles_done==false)'
      }

      // -----------------------------------------------------------------
      // Compute the contribution from the antiparticles

      if (f.inc_rest_mass) {
	f.nu=-T*x;
	if (log_mode) f.nu=-T*exp(x);
      } else {
	f.nu=-T*x-2.0*f.m;
	if (log_mode) f.nu=-T*exp(x)-2.0*f.m;
      }
      if (f.non_interacting) f.mu=f.nu;

      bool antiparticles_done=false;

      // Evaluate the degeneracy parameter
      deg=true;
      if (f.inc_rest_mass) {
	psi=(f.nu-f.ms)/T;
      } else {
        if (f.non_interacting) {
          psi=f.nu/T;
        } else {
          psi=(f.nu+f.m-f.ms)/T;
        }
      }
      if (psi<deg_limit) deg=false;

      // Try the non-degenerate expansion if psi is small enough
      if (use_expansions && psi<min_psi) {
<<<<<<< HEAD
        fp_t prec=1.0e-18;
        bool acc=fermion_calc_mu_ndeg(f,T,prec);
=======
        bool acc=fermion_calc_mu_ndeg(f,T,tol_expan);
>>>>>>> 4004b462
	if (acc) {
	  antiparticles_done=true;
	  nden_ap=f.n;
	  if (!isfinite(nden_ap)) {
	    O2SCL_ERR2("Value 'nden_ap' not finite (5) in",
		       "fermion_rel::pair_fun().",
		       exc_einval);
	  }
	}
      }

      // Try the degenerate expansion if psi is large enough
      if (use_expansions && antiparticles_done==false && psi>20.0) {
	if (this->calc_mu_deg(f,T,1.0e-8)) {
	  antiparticles_done=true;
	  nden_ap=f.n;
	  if (!isfinite(nden_ap)) {
	    O2SCL_ERR2("Value 'nden_ap' not finite (6) in",
		       "fermion_rel::pair_fun().",
		       exc_einval);
	  }
	}
      }

      // If neither expansion worked, use direct integration
      if (antiparticles_done==false) {
    
	if (!deg) {
      
          fp_t y, eta;
          if (f.inc_rest_mass) {
            y=f.nu/T;
          } else {
            y=(f.nu+f.m)/T;
          }
          eta=f.ms/T;
          
	  // Nondegenerate case
          
          fp_t prefac=f.g*pow(T,3.0)/2.0/this->pi2, unc2=0;
          
          if (multip==true) {
            
            double tol_rel=0;
            int ix=it_multip.integ_iu_err_multip
              ([this,y,eta](auto &&k) mutable {
                return this->density_fun(k,y,eta); },
                zero,nden_ap,unc.n,tol_rel);
            if (ix!=0) {
              O2SCL_ERR2("n integration (ndeg, multip) failed in ",
                         "fermion_rel::calc_mu().",
                         exc_efailed);
            }
            
          } else {
            
            std::function<fp_t(fp_t)> n_fun_f=[this,y,eta](fp_t k) -> fp_t
            { return this->density_fun(k,y,eta); };
            
            iret=nit.integ_iu_err(n_fun_f,zero,nden_ap,unc.n);
            if (iret!=0) {
              O2SCL_ERR2("n integration (ndeg) failed in ",
                         "fermion_rel::calc_mu().",
                         exc_efailed);
            }
            
          }
          
          nden_ap*=prefac;
        
          if (verbose>=3) {
            std::cout << "fermion_rel::pair_fun(): nden_ap, ndeg: "
                      << dtos(nden_ap,0) << std::endl;
          }
            
	  if (!isfinite(nden_ap)) {
	    O2SCL_ERR2("Value 'nden_ap' not finite (7) in",
		       "fermion_rel::pair_fun().",
		       exc_einval);
	  }
      
	} else {
      
	  // Degenerate case
      
          fp_t y=f.nu/T;
          fp_t eta=f.ms/T;
          fp_t mot;
          if (f.inc_rest_mass) {
            mot=0;
          } else {
            mot=f.m/T;
          }
        
	  fp_t arg;
	  if (f.inc_rest_mass) {
	    arg=pow(upper_limit_fac*T+f.nu,2)-f.ms*f.ms;
	  } else {
	    arg=pow(upper_limit_fac*T+f.nu+f.m,2)-f.ms*f.ms;
	  }
      
	  fp_t ul, unc2=0;
          
	  if (arg>0.0) {
	    ul=sqrt(arg);
            
            if (multip==true) {
              
              double tol_rel=0;
              int ix=it_multip.integ_err_multip
                ([this,T,y,eta,mot,ul](auto &&k) mutable {
                  return this->deg_density_fun(k,T,y,eta,mot,false); },
                  zero,ul,nden_ap,unc.n,tol_rel);
              if (ix!=0) {
                O2SCL_ERR2("n integration (deg, multip) failed in ",
                           "fermion_rel::calc_mu().",
                           exc_efailed);
              }
              
            } else {
              
              std::function<fp_t(fp_t)> n_fun_f=
                [this,T,y,eta,mot,ul](fp_t k) -> fp_t
              { return this->deg_density_fun(k,T,y,eta,mot,false); };
              
              iret=dit.integ_err(n_fun_f,zero,ul,nden_ap,unc.n);
              if (iret!=0) {
                O2SCL_ERR2("n integration (deg) failed in ",
                           "fermion_rel::calc_mu().",
                           exc_efailed);
              }
              
            }
            
            nden_ap*=f.g/2.0/this->pi2;
            
            if (verbose>=3) {
              std::cout << "fermion_rel::pair_fun(): nden_ap, deg: "
                        << dtos(nden_ap,0) << std::endl;
            }
            
	  } else {
	    nden_ap=0.0;
	  }
	  if (!isfinite(nden_ap)) {
	    O2SCL_ERR2("Value 'nden_ap' not finite (8) in",
		       "fermion_rel::pair_fun().",
		       exc_einval);
	  }

	}

	antiparticles_done=true;
      }

      fp_t y2;
      // Finish computing the function value
      if (density_match==0.0) {
	y2=fabs(nden_p-nden_ap)/fabs(nden_p);
      } else {
        y2=(nden_p-nden_ap-density_match)/fabs(density_match);
      }
      
      if (!isfinite(y2)) {
	O2SCL_ERR("Value 'y2' not finite (9) in fermion_rel::pair_fun().",
		  exc_einval);
      }
  
      // Make sure to restore the value of f.n to it's original value,
      // density_match
      f.n=density_match;

      if (verbose>=3) {
        std::cout << "fermion_rel::pair_fun(): x,y: "
                  << dtos(x,0) << " " << dtos(y2,0) << std::endl;
      }
      
      return y2;
    }

  };

  /** \brief Double precision version of \ref o2scl::fermion_rel_tl
  */
  typedef fermion_rel_tl<> fermion_rel;

#if defined (O2SCL_MULTIP) || defined (DOXYGEN)
  
  /** \brief Long double version of 
      \ref o2scl::fermion_rel_tl 
  */
  class fermion_rel_ld : public
  fermion_rel_tl<
    fermion_tl<long double>,
    fermi_dirac_integ_direct<long double,funct_cdf25,
                             cpp_dec_float_25>,
    bessel_K_exp_integ_boost<long double,
                             cpp_dec_float_25>,
    inte_double_exp_boost<>,
    inte_double_exp_boost<>,
    root_cern<funct_ld,long double>,
    funct_ld,long double> {
    
  public:
    
    fermion_rel_ld() {
      //density_root.test_form=2;

      // AWS, 2/19/25: I haven't yet optimized the value of
      // upper_limit_fac for this type
      upper_limit_fac=40;
    }
    
  };
  
  /** \brief 25-digit version of 
      \ref o2scl::fermion_rel_tl 
  */
  class fermion_rel_cdf25 : public
  fermion_rel_tl<fermion_tl<cpp_dec_float_25>,
                 fermi_dirac_integ_direct<
                   cpp_dec_float_25,funct_cdf35,
                   cpp_dec_float_35>,
                 bessel_K_exp_integ_boost<cpp_dec_float_25,
                                          cpp_dec_float_35>,
                 inte_double_exp_boost<>,
                 inte_double_exp_boost<>,
                 root_cern<funct_cdf25,cpp_dec_float_25>,
                 funct_cdf25,
                 cpp_dec_float_25> {

  public:
    
    fermion_rel_cdf25() {
      //density_root.test_form=2;

      // AWS, 2/19/25: I haven't yet optimized the value of
      // upper_limit_fac for this type
      upper_limit_fac=60;
    }
    
  };
  
#endif  
  
}

#endif<|MERGE_RESOLUTION|>--- conflicted
+++ resolved
@@ -2539,13 +2539,8 @@
       // case and it causes the calibrate() test function to fail.
 
       if (false && use_expansions) {
-<<<<<<< HEAD
-        fp_t prec=1.0e-18;
-	if (fermion_calc_mu_ndeg(f,T,prec,true) && isfinite(f.n)) {
-=======
 	if (fermion_calc_mu_ndeg(f,T,tol_expan,
                                  true) && isfinite(f.n)) {
->>>>>>> 4004b462
           fp_t y1;
           if (density_match==0.0) {
             y1=f.n;
@@ -2584,12 +2579,7 @@
 
       // Try the non-degenerate expansion if psi is small enough
       if (use_expansions && psi<min_psi) {
-<<<<<<< HEAD
-        fp_t prec=1.0e-18;
-        bool acc=fermion_calc_mu_ndeg(f,T,prec);
-=======
         bool acc=fermion_calc_mu_ndeg(f,T,tol_expan); 
->>>>>>> 4004b462
 	if (acc && isfinite(f.n)) {
 	  particles_done=true;
 	  nden_p=f.n;
@@ -2782,12 +2772,7 @@
 
       // Try the non-degenerate expansion if psi is small enough
       if (use_expansions && psi<min_psi) {
-<<<<<<< HEAD
-        fp_t prec=1.0e-18;
-        bool acc=fermion_calc_mu_ndeg(f,T,prec);
-=======
         bool acc=fermion_calc_mu_ndeg(f,T,tol_expan);
->>>>>>> 4004b462
 	if (acc) {
 	  antiparticles_done=true;
 	  nden_ap=f.n;
