--- conflicted
+++ resolved
@@ -318,12 +318,7 @@
      */
     virtual double f_therm_pot_T(double qqu, double qqd, double qqs,
                                  double msu, double msd, double mss,
-<<<<<<< HEAD
                                  double T, quark &u, quark &d, quark &s,
-=======
-                                 double T,
-                                  quark &u, quark &d, quark &s,
->>>>>>> 20edc5e3
                                  bool vac_terms=true);
     //@}
 
@@ -383,17 +378,6 @@
 	quark (then divided by \ref o2scl_const::hc_mev_fm for the
 	conversion).
     */
-<<<<<<< HEAD
-    //double up_default_mass;
-    //double down_default_mass;
-    //double strange_default_mass;
-=======
-    //@{
-    //double up_default_mass;
-    //double down_default_mass;
-    //double strange_default_mass;
-    //@}
->>>>>>> 20edc5e3
 
     /* \brief Set the quark objects to use
 
