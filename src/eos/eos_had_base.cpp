--- conflicted
+++ resolved
@@ -315,15 +315,12 @@
 int eos_had_base::saturation() {
   std::cout << "sat 1" << std::endl;
   n0=fn0(0.0,eoa);
-<<<<<<< HEAD
   if (n0<0.08 || n0>0.24) {
     O2SCL_CONV_RET("Function eos_had_base::saturation() found an ",
                    "unphysical saturation density.",
                    o2scl::exc_efailed,err_nonconv);
   }
-=======
   std::cout << "sat 2" << std::endl;
->>>>>>> e86fa0f3
   comp=fcomp(n0);
   std::cout << "sat 3" << std::endl;
   esym=fesym(n0);
