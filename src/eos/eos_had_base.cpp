/*
  -------------------------------------------------------------------
  
  Copyright (C) 2006-2022, Andrew W. Steiner
  
  This file is part of O2scl.
  
  O2scl is free software; you can redistribute it and/or modify
  it under the terms of the GNU General Public License as published by
  the Free Software Foundation; either version 3 of the License, or
  (at your option) any later version.
  
  O2scl is distributed in the hope that it will be useful,
  but WITHOUT ANY WARRANTY; without even the implied warranty of
  MERCHANTABILITY or FITNESS FOR A PARTICULAR PURPOSE.  See the
  GNU General Public License for more details.
  
  You should have received a copy of the GNU General Public License
  along with O2scl. If not, see <http://www.gnu.org/licenses/>.

  -------------------------------------------------------------------
*/
#ifdef HAVE_CONFIG_H
#include <config.h>
#endif

#include <o2scl/eos_had_base.h>
// For unit conversions
#include <o2scl/lib_settings.h>

using namespace std;
using namespace o2scl;

eos_had_base::eos_had_base() {

  sat_deriv=&def_deriv;
  sat_deriv2=&def_deriv2;
  def_deriv.h=1.0e-3;
  def_deriv2.h=1.0e-3;

  def_neutron.init(o2scl_settings.get_convert_units().convert
		   ("kg","1/fm",o2scl_mks::mass_neutron),2.0);
  def_proton.init(o2scl_settings.get_convert_units().convert
		  ("kg","1/fm",o2scl_mks::mass_proton),2.0);
  def_neutron.non_interacting=false;
  def_proton.non_interacting=false;
  neutron=&def_neutron;
  proton=&def_proton;
  
  eos_mroot=&def_mroot;
  sat_mroot=&def_sat_mroot;

  err_nonconv=true;
}

double eos_had_base::fcomp(double nb, double delta) {
  double lcomp, err;
  
  funct fmn=std::bind(std::mem_fn<double(double,double)>
		      (&eos_had_base::calc_pressure_nb),
		      this,std::placeholders::_1,delta);

  lcomp=9.0*sat_deriv->deriv(nb,fmn);

  return lcomp;
}

double eos_had_base::fcomp_err(double nb, double delta, double &unc) {
  double lcomp;
  
  funct fmn=std::bind(std::mem_fn<double(double,double)>
		      (&eos_had_base::calc_pressure_nb),
		      this,std::placeholders::_1,delta);

  sat_deriv->deriv_err(nb,fmn,lcomp,unc);

  lcomp*=9.0;
  
  return lcomp;
}

double eos_had_base::feoa(double nb, double delta) {
  double leoa;

  neutron->n=(1.0+delta)*nb/2.0;
  proton->n=(1.0-delta)*nb/2.0;

  calc_e(*neutron,*proton,*eos_thermo);
  
  leoa=(eos_thermo->ed-neutron->n*neutron->m-proton->n*proton->m)/nb;
  
  return leoa;
}

double eos_had_base::fesym(double nb, double delta) {
  
  funct fmn=std::bind(std::mem_fn<double(double,double)>
		      (&eos_had_base::calc_dmu_delta),
		      this,std::placeholders::_1,nb);

  return sat_deriv->deriv(delta,fmn)/4.0;

  // * Old method using second derivative *
  //funct_mfptr_param<eos_had_base,const double> 
  //fmn(this,&eos_had_base::calc_edensity_delta,nb);
  //return sat_deriv->calc2(delta,fmn)/2.0/nb;
}

double eos_had_base::fesym_err(double nb, double delta, 
			       double &unc) {

  funct fmn=std::bind(std::mem_fn<double(double,double)>
		      (&eos_had_base::calc_dmu_delta),
		      this,std::placeholders::_1,nb);

  double val, err;
  sat_deriv->deriv_err(delta,fmn,val,err);
  val/=4.0; 
  err/=4.0;
  return val;
}

double eos_had_base::fesym_slope(double nb, double delta) {
  
  if (false) {
    // The form below is effectively a second derivative since it must
    // compute the symmetry energy first. This form is also a second
    // derivative, and may or may not be less accurate. It might be
    // good to make this a separate function, to allow the user to
    // choose which way to evaluate L.
    funct fmn=std::bind(std::mem_fn<double(double,double)>
			(&eos_had_base::calc_musum_delta),
			this,std::placeholders::_1,nb);
    
    return sat_deriv->deriv2(delta,fmn)*0.75-3.0*fesym(nb,delta);
  }
  
  funct fmn=std::bind(std::mem_fn<double(double,double)>
		      (&eos_had_base::fesym),
		      this,std::placeholders::_1,delta);
  return sat_deriv2->deriv(nb,fmn)*3.0*nb;
}

double eos_had_base::fesym_curve(double nb, double delta) {
  
  funct fmn=std::bind(std::mem_fn<double(double,double)>
		      (&eos_had_base::fesym),
		      this,std::placeholders::_1,delta);
  
  return sat_deriv2->deriv2(nb,fmn)*9.0*nb*nb;
}

double eos_had_base::fesym_skew(double nb, double delta) {

  funct fmn=std::bind(std::mem_fn<double(double,double)>
		      (&eos_had_base::fesym),
		      this,std::placeholders::_1,delta);

  return sat_deriv2->deriv3(nb,fmn)*27.0*nb*nb*nb;
}

double eos_had_base::fesym_diff(double nb) {
  double eoa_neut, eoa_nuc;

  neutron->n=nb;
  proton->n=0.0;
  calc_e(*neutron,*proton,*eos_thermo);
  eoa_neut=eos_thermo->ed/nb-neutron->m;
  
  neutron->n=nb/2.0;
  proton->n=nb/2.0;
  calc_e(*neutron,*proton,*eos_thermo);
  eoa_nuc=eos_thermo->ed/nb-(neutron->m+proton->m)/2.0;
  
  return eoa_neut-eoa_nuc;
}

double eos_had_base::feta_prime(double nb) {
  funct fmn=std::bind(std::mem_fn<double(double)>
		      (&eos_had_base::feta),
		      this,std::placeholders::_1);
  
  return sat_deriv->deriv(nb,fmn);
}

double eos_had_base::feta(double nb) {
  double eoa_neut, eoa_nuc, eoa_mixed;

  neutron->n=nb;
  proton->n=0.0;
  calc_e(*neutron,*proton,*eos_thermo);
  eoa_neut=eos_thermo->ed/nb-neutron->m;
  
  neutron->n=nb/2.0;
  proton->n=nb/2.0;
  calc_e(*neutron,*proton,*eos_thermo);
  eoa_nuc=eos_thermo->ed/nb-(neutron->m+proton->m)/2.0;

  neutron->n=nb*0.75;
  proton->n=nb*0.25;
  calc_e(*neutron,*proton,*eos_thermo);
  eoa_mixed=eos_thermo->ed/nb-(3.0*neutron->m+proton->m)/4.0;
  
  return (eoa_neut-eoa_mixed)/3.0/(eoa_mixed-eoa_nuc);
}

double eos_had_base::fkprime(double nb, double delta) {
  double lkprime, err;
  int ret=0;
  
  funct fmn=std::bind(std::mem_fn<double(double,double)>
		      (&eos_had_base::calc_press_over_den2),
		      this,std::placeholders::_1,delta);
  
  sat_deriv->deriv2_err(nb,fmn,lkprime,err);
  lkprime*=27.0*nb*nb*nb;
  
  return lkprime;
}

double eos_had_base::fmsom(double nb, double delta) {

  neutron->n=(1.0+delta)*nb/2.0;
  proton->n=(1.0-delta)*nb/2.0;

  calc_e(*neutron,*proton,*eos_thermo);

  return neutron->ms/neutron->m;
}

double eos_had_base::f_effm_neut(double nb, double delta) {

  neutron->n=(1.0+delta)*nb/2.0;
  proton->n=(1.0-delta)*nb/2.0;

  calc_e(*neutron,*proton,*eos_thermo);

  return neutron->ms/neutron->m;
}

double eos_had_base::f_effm_prot(double nb, double delta) {

  neutron->n=(1.0+delta)*nb/2.0;
  proton->n=(1.0-delta)*nb/2.0;

  calc_e(*neutron,*proton,*eos_thermo);

  return proton->ms/proton->m;
}

double eos_had_base::f_effm_scalar(double nb, double delta) {

  neutron->n=(1.0+delta)*nb/2.0;
  proton->n=(1.0-delta)*nb/2.0;

  calc_e(*neutron,*proton,*eos_thermo);

  double mn=neutron->ms/neutron->m;
  double mp=proton->ms/proton->m;
  
  return 2.0*mn*mp/(mn+mp);
}

double eos_had_base::f_effm_vector(double nb, double delta) {

  neutron->n=(1.0+delta)*nb/2.0;
  proton->n=(1.0-delta)*nb/2.0;

  calc_e(*neutron,*proton,*eos_thermo);

  double mn=neutron->ms/neutron->m;
  double mp=proton->ms/proton->m;
  
  return 2.0*mn*mp*delta/((mn+mp)*delta+mn-mp);
}

double eos_had_base::fn0(double delta, double &leoa) {
  double nb;
  int ret=0;
  
  // Initial guess
  nb=0.16;
<<<<<<< HEAD

  funct fmf=std::bind(std::mem_fn<double(double,double)>
		      (&eos_had_base::calc_pressure_nb),
		      this,std::placeholders::_1,delta);
=======
  
  mm_funct fmf=std::bind(std::mem_fn<int(size_t,const ubvector &,
                                         ubvector &,double)>
                         (&eos_had_base::calc_pressure_nb_mroot),
                         this,std::placeholders::_1,
                         std::placeholders::_2,std::placeholders::_3,
                         delta);

  ubvector x(1);
  x[0]=0.16;
  
  int mret=sat_mroot->msolve(1,x,fmf);
  if (mret!=0) {
    O2SCL_ERR2("Solver failed in ",
	       "eos_had_base::fn0().",exc_efailed);
  }
  
  nb=x[0];
>>>>>>> 1926467e
  
  calc_pressure_nb(nb);
  leoa=eos_thermo->ed/nb;
  
  if (neutron->inc_rest_mass) {
    leoa-=neutron->m/2.0;
  }
  if (proton->inc_rest_mass) {
    leoa-=proton->m/2.0;
  }
  
  return nb;
}

int eos_had_base::saturation() {
  std::cout << "sat 1" << std::endl;
  n0=fn0(0.0,eoa);
  std::cout << "sat 2" << std::endl;
  comp=fcomp(n0);
  std::cout << "sat 3" << std::endl;
  esym=fesym(n0);
  std::cout << "sat 4" << std::endl;
  msom=fmsom(n0);
  std::cout << "sat 5" << std::endl;
  kprime=fkprime(n0);
  std::cout << "sat 6" << std::endl;

  return 0;
}

void eos_had_base::gradient_qij(fermion &n, fermion &p, thermo &th,
				double &qnn, double &qnp, double &qpp, 
				double &dqnndnn, double &dqnndnp,
				double &dqnpdnn, double &dqnpdnp,
				double &dqppdnn, double &dqppdnp) {
  double nn=n.n, np=p.n, t1=0.0, t2=0.0, barn=nn+np, den;

  int vpx=0;

  t1=t1_fun(barn);
  t2=t2_fun(barn);
    
  funct t1fun=std::bind(std::mem_fn<double(double)>
			(&eos_had_base::t1_fun),
			this,std::placeholders::_1);
  funct t2fun=std::bind(std::mem_fn<double(double)>
			(&eos_had_base::t2_fun),
			this,std::placeholders::_1);

  set_n_and_p(n,p);
  set_thermo(th);
  double dt1=sat_deriv->deriv(barn,t1fun);
  double ddt1=sat_deriv->deriv2(barn,t1fun);
  double dt2=sat_deriv->deriv(barn,t2fun);
  
  qnn=0.0625*(3.0*t1-3.0*t2+2.0*(2.0*barn-nn)*dt1);
  qnp=0.0625*(6.0*t1-2.0*t2+3*barn*dt1);
  qpp=0.0625*(3.0*t1-3.0*t2+2.0*(2.0*barn-np)*dt1);
  
  dqnndnn=0.0625*(3.0*dt1-3.0*dt2+2.0*dt1+2.0*(2.0*barn-nn)*ddt1);
  dqnndnp=0.0625*(3.0*dt1-3.0*dt2+4.0*dt1+2.0*(2.0*barn-nn)*ddt1);
  dqnpdnn=0.0625*(6.0*dt1-2.0*dt2+3.0*barn*ddt1+3.0*dt1);
  dqnpdnp=0.0625*(6.0*dt1-2.0*dt2+3.0*barn*ddt1+3.0*dt1);
  dqppdnn=0.0625*(3.0*dt1-3.0*dt2+4.0*dt1+2.0*(2.0*barn-np)*ddt1);
  dqppdnp=0.0625*(3.0*dt1-3.0*dt2+2.0*dt1+2.0*(2.0*barn-np)*ddt1);

  return;
}

double eos_had_base::t1_fun(double barn) {
  double xp=proton->n/(neutron->n+proton->n);
  neutron->n=(1.0-xp)*barn;
  proton->n=xp*barn;
  calc_e(*neutron,*proton,*eos_thermo);
  double den=neutron->m*proton->m*neutron->ms*proton->ms*barn*
    (neutron->n-proton->n);
  return ((proton->m-proton->ms)*neutron->m*neutron->ms*(neutron->n+2*barn)+
	  (neutron->ms-neutron->m)*proton->ms*proton->m*
	  (proton->n+2*barn))/den;
}

double eos_had_base::t2_fun(double barn) {
  double xp=proton->n/(neutron->n+proton->n);
  neutron->n=(1.0-xp)*barn;
  proton->n=xp*barn;
  calc_e(*neutron,*proton,*eos_thermo);
  double den=neutron->m*proton->m*neutron->ms*proton->ms*barn*
    (neutron->n-proton->n);
  return ((proton->ms-proton->m)*neutron->m*neutron->ms*(2*barn-neutron->n)+
	  (neutron->m-neutron->ms)*proton->m*proton->ms*
	  (2*barn-proton->n))/den;
}

double eos_had_base::calc_pressure_nb(double nb, double delta) {
  
  neutron->n=(1.0+delta)*nb/2.0;
  proton->n=(1.0-delta)*nb/2.0;

  std::cout << "H: " << neutron->n << " " << proton->n << std::endl;
  calc_e(*neutron,*proton,*eos_thermo);
  
  return eos_thermo->pr;
}

int eos_had_base::calc_pressure_nb_mroot(size_t nv, const ubvector &x,
                                         ubvector &y, double delta) {

  if ((1.0+delta)*x[0]/2.0<0.0 || (1.0-delta)*x[0]/2.0<0.0) {
    // Avoid negative densities
    return 1;
  }
  y[0]=calc_pressure_nb(x[0],delta);
  
  return 0;
}

void eos_had_base::const_pf_derivs(double nb, double pf, 
				   double &dednb_pf, double &dPdnb_pf) {

  // Take derivatives w.r.t. delta and then multiply by -2 to get
  // derivatives w.r.t. x
  funct fmpp=std::bind(std::mem_fn<double(double,double)>
		       (&eos_had_base::calc_pressure_nb),
		       this,std::placeholders::_1,1.0-2.0*pf);
  
  dPdnb_pf=-2.0*sat_deriv->deriv(nb,fmpp);

  // The other derivative can be obtained simply from the
  // chemical potentials
  neutron->n=nb*(1.0-pf);
  proton->n=nb*pf;
  calc_e(*neutron,*proton,*eos_thermo);
  dednb_pf=-2.0*(neutron->mu*(1.0-pf)+proton->mu*pf);
  
  return;
}

double eos_had_base::calc_press_over_den2(double nb, double delta) {
  
  neutron->n=nb/2.0;
  proton->n=nb/2.0;

  calc_e(*neutron,*proton,*eos_thermo);

  return eos_thermo->pr/nb/nb;
}

double eos_had_base::calc_edensity_delta(double delta, double nb) {
  
  neutron->n=(1.0+delta)*nb/2.0;
  proton->n=(1.0-delta)*nb/2.0;
  
  calc_e(*neutron,*proton,*eos_thermo);

  return eos_thermo->ed;
}

void eos_had_base::f_number_suscept(double mun, double mup, double &dPdnn, 
				    double &dPdnp, double &dPdpp) {

  // For (d^2 P)/(d mun d mun)
  funct fnn=std::bind
    (std::mem_fn<double(double,double)>(&eos_had_base::calc_nn_p),
     this,std::placeholders::_1,mup);
  dPdnn=sat_deriv->deriv(mun,fnn);
  
  // For (d^2 P)/(d mun d mup)
  funct fnp=std::bind
    (std::mem_fn<double(double,double)>(&eos_had_base::calc_nn_p),
     this,mun,std::placeholders::_1);
  dPdnp=sat_deriv->deriv(mup,fnn);

  // For (d^2 P)/(d mup d mup)
  funct fpp=std::bind
    (std::mem_fn<double(double,double)>(&eos_had_base::calc_np_p),
     this,mun,std::placeholders::_1);
  dPdpp=sat_deriv->deriv(mup,fpp);
  
  return;
}

void eos_had_base::f_inv_number_suscept(double nn, double np, double &dednn, 
					double &dednp, double &dedpp) {

  // For (d^2 ed)/(d mun d mun)
  funct fnn=std::bind
    (std::mem_fn<double(double,double)>(&eos_had_base::calc_mun_e),
     this,std::placeholders::_1,np);
  dednn=sat_deriv->deriv(nn,fnn);
  
  // For (d^2 ed)/(d mun d mup)
  funct fnp=std::bind
    (std::mem_fn<double(double,double)>(&eos_had_base::calc_mun_e),
     this,nn,std::placeholders::_1);
  dednp=sat_deriv->deriv(np,fnn);

  // For (d^2 ed)/(d mup d mup)
  funct fpp=std::bind
    (std::mem_fn<double(double,double)>(&eos_had_base::calc_mup_e),
     this,nn,std::placeholders::_1);
  dedpp=sat_deriv->deriv(np,fpp);
  
  return;
}

double eos_had_base::calc_mun_e(double nn, double np) {
  
  neutron->n=nn;  
  proton->n=np;
  
  calc_e(*neutron,*proton,*eos_thermo);

  return neutron->mu;
}

double eos_had_base::calc_ed(double nn, double np) {
  
  neutron->n=nn;  
  proton->n=np;
  
  calc_e(*neutron,*proton,*eos_thermo);

  return eos_thermo->ed;
}

double eos_had_base::calc_pr(double mun, double mup) {
  
  neutron->mu=mun;  
  proton->mu=mup;
  
  calc_p(*neutron,*proton,*eos_thermo);
  cout << "calc_pr(): " << mun << " " << mup << " " 
       << eos_thermo->pr << endl;

  return eos_thermo->pr;
}

double eos_had_base::calc_mup_e(double nn, double np) {
  
  neutron->n=nn;  
  proton->n=np;
  
  calc_e(*neutron,*proton,*eos_thermo);

  return neutron->mu;
}

double eos_had_base::calc_nn_p(double mun, double mup) {
  
  neutron->mu=mun;  
  proton->mu=mup;
  
  calc_p(*neutron,*proton,*eos_thermo);

  return neutron->n;
}

double eos_had_base::calc_np_p(double mun, double mup) {
  
  neutron->n=mun;  
  proton->n=mup;
  
  calc_p(*neutron,*proton,*eos_thermo);

  return neutron->n;
}

double eos_had_base::calc_dmu_delta(double delta, double nb) {
  
  neutron->n=(1.0+delta)*nb/2.0;
  proton->n=(1.0-delta)*nb/2.0;
  
  calc_e(*neutron,*proton,*eos_thermo);

  return neutron->mu-proton->mu;
}

double eos_had_base::calc_musum_delta(double delta, double nb) {
  
  neutron->n=(1.0+delta)*nb/2.0;
  proton->n=(1.0-delta)*nb/2.0;
  
  calc_e(*neutron,*proton,*eos_thermo);

  return neutron->mu+proton->mu;
}

double eos_had_base::calc_edensity_nb(double nb, double delta) {
  
  neutron->n=(1.0+delta)*nb/2.0;
  proton->n=(1.0-delta)*nb/2.0;

  calc_e(*neutron,*proton,*eos_thermo);
  
  return eos_thermo->ed;
}

int eos_had_base::nuc_matter_e(size_t nv, const ubvector &x, 
			       ubvector &y, double mun0, double mup0) {

  neutron->n=x[0];
  proton->n=x[1];
  
  calc_e(*neutron,*proton,*eos_thermo);

  y[0]=neutron->mu-mun0;
  y[1]=proton->mu-mup0;
  
  if (!std::isfinite(neutron->mu) || !std::isfinite(proton->mu)) {
    return exc_efailed;
  }

  return 0;
}

int eos_had_base::nuc_matter_p(size_t nv, const ubvector &x, 
			       ubvector &y, double nn0, double np0) {
  
  neutron->mu=x[0];
  proton->mu=x[1];

  calc_p(*neutron,*proton,*eos_thermo);

  y[0]=neutron->n-nn0;
  y[1]=proton->n-np0;

  if (!std::isfinite(neutron->n) || !std::isfinite(proton->n)) {
    return exc_efailed;
  }
  
  return 0;
}

void eos_had_base::set_n_and_p(fermion &n, fermion &p) {
  neutron=&n;
  proton=&p;
  return;
}

void eos_had_base::set_mroot(mroot<mm_funct,
			     boost::numeric::ublas::vector<double>, 
			     jac_funct> &mr) {
  eos_mroot=&mr;
  return;
}

void eos_had_base::set_sat_mroot(mroot<> &mr) {
  sat_mroot=&mr;
  return;
}

void eos_had_base::set_sat_deriv(deriv_base<funct> &de) {
  sat_deriv=&de;
  return;
}

void eos_had_base::set_sat_deriv2(deriv_base<funct> &de) {
  sat_deriv2=&de;
  return;
}

void eos_had_base::check_mu(fermion &n, fermion &p, thermo &th,
			    double &mun_deriv, double &mup_deriv,
			    double &mun_err, double &mup_err) {

  set_n_and_p(n,p);
  set_thermo(th);
  double nn=n.n;
  double np=p.n;

  funct fn=std::bind
    (std::mem_fn<double(double,double)>
     (&eos_had_base::calc_ed),this,std::placeholders::_1,p.n);
  sat_deriv->deriv_err(n.n,fn,mun_deriv,mun_err);

  n.n=nn;
  p.n=np;

  funct fp=std::bind
    (std::mem_fn<double(double,double)>
     (&eos_had_base::calc_ed),this,n.n,std::placeholders::_1);
  sat_deriv->deriv_err(p.n,fp,mup_deriv,mup_err);

  n.n=nn;
  p.n=np;

  calc_e(n,p,th);

  return;
}

void eos_had_base::check_den(fermion &n, fermion &p, thermo &th,
			     double &nn_deriv, double &np_deriv,
			     double &nn_err, double &np_err) {

  set_n_and_p(n,p);
  set_thermo(th);
  double mun=n.mu;
  double mup=p.mu;

  funct fn=std::bind
    (std::mem_fn<double(double,double)>
     (&eos_had_base::calc_pr),this,std::placeholders::_1,p.mu);
  sat_deriv->deriv_err(n.mu,fn,nn_deriv,nn_err);

  n.mu=mun;
  p.mu=mup;

  funct fp=std::bind
    (std::mem_fn<double(double,double)>
     (&eos_had_base::calc_pr),this,n.mu,std::placeholders::_1);
  sat_deriv->deriv_err(p.mu,fp,np_deriv,np_err);

  n.mu=mun;
  p.mu=mup;

  calc_p(n,p,th);

  return;
}

void eos_had_temp_base::check_en(fermion &n, fermion &p, double T,
				 thermo &th,
				 double &en_deriv, double &en_err) {

  set_n_and_p(n,p);
  set_thermo(th);

  funct fn=std::bind
    (std::mem_fn<double(double,double,double)>
     (&eos_had_temp_base::calc_fr),this,n.n,p.n,std::placeholders::_1);
  sat_deriv->deriv_err(T,fn,en_deriv,en_err);
  en_deriv*=-1.0;
  
  calc_temp_e(n,p,T,th);

  return;
}

void eos_had_temp_base::check_mu_T(fermion &n, fermion &p, double T, thermo &th,
				   double &mun_deriv, double &mup_deriv,
				   double &mun_err, double &mup_err) {

  set_n_and_p(n,p);
  set_thermo(th);
  double nn=n.n;
  double np=p.n;

  // In order to help ensure the derivatives don't cause
  // negative densities
  def_deriv.h=n.n/10.0;
  
  funct fn=std::bind
    (std::mem_fn<double(double,double,double)>
     (&eos_had_temp_base::calc_fr),this,std::placeholders::_1,p.n,T);
  sat_deriv->deriv_err(n.n,fn,mun_deriv,mun_err);

  n.n=nn;
  p.n=np;

  // In order to help ensure the derivatives don't cause
  // negative densities
  def_deriv.h=p.n/10.0;
  
  funct fp=std::bind
    (std::mem_fn<double(double,double,double)>
     (&eos_had_temp_base::calc_fr),this,n.n,std::placeholders::_1,T);
  sat_deriv->deriv_err(p.n,fp,mup_deriv,mup_err);
  
  n.n=nn;
  p.n=np;

  calc_temp_e(n,p,T,th);

  return;
}

int eos_had_eden_base::calc_p(fermion &n, fermion &p, thermo &th) {
  int ret;
  
  set_n_and_p(n,p);
  set_thermo(th);
    
  ubvector x(2);
  x[0]=n.n;
  x[1]=p.n;
    
  mm_funct fmf=std::bind
    (std::mem_fn<int(size_t,const ubvector &, ubvector &, double, double)>
     (&eos_had_eden_base::nuc_matter_e),
     this,std::placeholders::_1,std::placeholders::_2,
     std::placeholders::_3,n.mu,p.mu);
#ifdef O2SCL_NEVER_DEFINED
}{
#endif
  eos_mroot->msolve(2,x,fmf);
  
  th=*eos_thermo;
  
  return 0;
}

int eos_had_pres_base::calc_e(fermion &n, fermion &p, thermo &th) {
  int ret;
  
  set_n_and_p(n,p);
  set_thermo(th);
    
  ubvector mu(2);
  mu[0]=n.mu;
  mu[1]=p.mu;
    
  if (mu[1]<n.ms) mu[0]=n.ms+1.0e-4;
  if (mu[2]<p.ms) mu[1]=p.ms+1.0e-4;
    
  mm_funct fmf=std::bind
    (std::mem_fn<int(size_t,const ubvector &, ubvector &, double, double)>
     (&eos_had_eden_base::nuc_matter_p),
     this,std::placeholders::_1,std::placeholders::_2,
     std::placeholders::_3,n.n,p.n);
  
#ifdef O2SCL_NEVER_DEFINED
}{
#endif
  
  eos_mroot->msolve(2,mu,fmf);

  th=*eos_thermo;

  return 0;
}

double eos_had_temp_base::calc_fr(double nn, double np, double T) {
  
  neutron->n=nn;  
  proton->n=np;
  
  calc_temp_e(*neutron,*proton,T,*eos_thermo);
  
  return eos_thermo->ed-T*eos_thermo->en;
}

int eos_had_temp_base::calc_liqgas_dens_temp_e
(fermion &n1, fermion &p1, fermion &n2, fermion &p2,
 double T, thermo &th1, thermo &th2) {
  
  ubvector x(3);
  x[0]=p1.n;
  x[1]=n2.n;
  x[2]=p2.n;
  
  mm_funct fmf=std::bind
    (std::mem_fn<int(size_t, const ubvector &, ubvector &, fermion &,
		     fermion &, fermion &, fermion &, 
		     double, thermo &, thermo &)>
     (&eos_had_temp_base::liqgas_dens_solve),
     this,std::placeholders::_1,std::placeholders::_2,
     std::placeholders::_3,std::ref(n1),std::ref(p1),
     std::ref(n2),std::ref(p2),T,std::ref(th1),std::ref(th2));

#ifdef O2SCL_NEVER_DEFINED
}{
#endif

  int ret=eos_mroot->msolve(3,x,fmf);

  p1.n=x[0];
  n2.n=x[1];
  p2.n=x[2];
      
  return ret;
}

int eos_had_temp_base::liqgas_dens_solve(size_t nv, const ubvector &x, 
					 ubvector &y, fermion &n1, fermion &p1,
					 fermion &n2, fermion &p2, double T,
					 thermo &th1, thermo &th2) {
      
  p1.n=x[0];
  calc_temp_e(n1,p1,T,th1);

  n2.n=x[1];
  p2.n=x[2];
  calc_temp_e(n2,p2,T,th2);

  y[0]=n1.mu-n2.mu;
  y[1]=p1.mu-p2.mu;
  y[2]=th1.pr-th2.pr;

  return 0;
}

int eos_had_temp_base::liqgas_solve(size_t nv, const ubvector &x, 
				    ubvector &y, fermion &n1, fermion &p1,
				    fermion &n2, fermion &p2, double nB0,
				    double Ye0, double T, 
				    thermo &th1, thermo &th2) {
      
  n1.n=x[0];
  p1.n=x[1];
  calc_temp_e(n1,p1,T,th1);

  n2.n=x[2];
  p2.n=x[3];
  calc_temp_e(n2,p2,T,th2);

  double chi=x[4];

  y[0]=n1.mu-n2.mu;
  y[1]=p1.mu-p2.mu;
  y[2]=th1.pr-th2.pr;
  y[3]=(n1.n+p1.n)*chi+(n2.n+p2.n)*(1.0-chi)-nB0;
  y[4]=p1.n*chi+p2.n*(1.0-chi)-Ye0*nB0;

  return 0;
}

int eos_had_temp_base::liqgas_beta_solve(size_t nv, const ubvector &x, 
					 ubvector &y, fermion &n1, fermion &p1,
					 fermion &n2, fermion &p2, 
					 double nB0, double T, 
					 thermo &th1, thermo &th2, fermion &e) {
      
  n1.n=x[0];
  p1.n=x[1];
  calc_temp_e(n1,p1,T,th1);

  n2.n=x[2];
  p2.n=x[3];
  calc_temp_e(n2,p2,T,th2);

  double chi=x[4];

  e.n=p1.n*chi+p2.n*(1.0-chi);
  fet->calc_density(e,T);
      
  y[0]=n1.mu-n2.mu;
  y[1]=p1.mu-p2.mu;
  y[2]=th1.pr-th2.pr;
  y[3]=(n1.n+p1.n)*chi+(n2.n+p2.n)*(1.0-chi)-nB0;
  y[4]=n1.mu-p1.mu-e.mu;

  return 0;
}

int eos_had_temp_base::calc_liqgas_temp_e
(fermion &n1, fermion &p1, fermion &n2, fermion &p2,
 double nB, double Ye, double T, thermo &th1, thermo &th2,
 double &chi) {

  ubvector x(5);
  x[0]=n1.n;
  x[1]=p1.n;
  x[2]=n2.n;
  x[3]=p2.n;
  x[4]=chi;

  mm_funct fmf=std::bind
    (std::mem_fn<int(size_t, const ubvector &, ubvector &, fermion &,
		     fermion &, fermion &, fermion &, 
		     double, double, double, thermo &, thermo &)>
     (&eos_had_temp_base::liqgas_solve),
     this,std::placeholders::_1,std::placeholders::_2,
     std::placeholders::_3,std::ref(n1),std::ref(p1),
     std::ref(n2),std::ref(p2),nB,Ye,T,std::ref(th1),std::ref(th2));
#ifdef O2SCL_NEVER_DEFINED
}{
#endif
  int ret=eos_mroot->msolve(5,x,fmf);

  n1.n=x[0];
  p1.n=x[1];
  n2.n=x[2];
  p2.n=x[3];
  chi=x[4];
      
  return ret;
}

int eos_had_temp_base::calc_liqgas_beta_temp_e
(fermion &n1, fermion &p1, fermion &n2, fermion &p2,
 double nB, double T, thermo &th1, thermo &th2,
 double &Ye, double &chi) {
      
  fermion electron(o2scl_settings.get_convert_units().convert
		   ("kg","1/fm",o2scl_mks::mass_electron),2.0);

  ubvector x(5);
  x[0]=n1.n;
  x[1]=p1.n;
  x[2]=n2.n;
  x[3]=p2.n;
  x[4]=chi;

  mm_funct fmf=std::bind
    (std::mem_fn<int(size_t, const ubvector &, ubvector &, fermion &,
		     fermion &, fermion &, fermion &, 
		     double, double, thermo &, thermo &, fermion &)>
     (&eos_had_temp_base::liqgas_beta_solve),
     this,std::placeholders::_1,std::placeholders::_2,
     std::placeholders::_3,std::ref(n1),std::ref(p1),
     std::ref(n2),std::ref(p2),nB,T,std::ref(th1),std::ref(th2),
     std::ref(electron));
#ifdef O2SCL_NEVER_DEFINED
}{
#endif
  int ret=eos_mroot->msolve(5,x,fmf);

  n1.n=x[0];
  p1.n=x[1];
  n2.n=x[2];
  p2.n=x[3];
  chi=x[4];
      
  Ye=(p1.n*chi+p2.n*(1.0-chi))/nB;
      
  return ret;
}

double eos_had_temp_base::calc_temp_mun_e(double nn, double np, double T) {
  
  neutron->n=nn;  
  proton->n=np;
  
  calc_temp_e(*neutron,*proton,T,*eos_thermo);

  return neutron->mu;
}

double eos_had_temp_base::calc_temp_mup_e(double nn, double np, double T) {
  
  neutron->n=nn;  
  proton->n=np;
  
  calc_temp_e(*neutron,*proton,T,*eos_thermo);

  return neutron->mu;
}

double eos_had_temp_base::calc_temp_nn_p(double mun, double mup, double T) {
  
  neutron->mu=mun;  
  proton->mu=mup;
  
  calc_temp_p(*neutron,*proton,T,*eos_thermo);

  return neutron->n;
}

double eos_had_temp_base::calc_temp_np_p(double mun, double mup, double T) {
  
  neutron->n=mun;  
  proton->n=mup;
  
  calc_temp_p(*neutron,*proton,T,*eos_thermo);

  return neutron->n;
}

void eos_had_temp_base::f_number_suscept_T
(double mun, double mup, double T, double &dPdnn, double &dPdnp, 
 double &dPdpp) {

  // For (d^2 P)/(d mun d mun)
  funct fnn=std::bind
    (std::mem_fn<double(double,double,double)>
     (&eos_had_temp_base::calc_temp_nn_p),
     this,std::placeholders::_1,mup,T);
  dPdnn=sat_deriv->deriv(mun,fnn);
  
  // For (d^2 P)/(d mun d mup)
  funct fnp=std::bind
    (std::mem_fn<double(double,double,double)>
     (&eos_had_temp_base::calc_temp_nn_p),
     this,mun,std::placeholders::_1,T);
  dPdnp=sat_deriv->deriv(mup,fnn);
  
  // For (d^2 P)/(d mup d mup)
  funct fpp=std::bind
    (std::mem_fn<double(double,double,double)>
     (&eos_had_temp_base::calc_temp_np_p),
     this,mun,std::placeholders::_1,T);
  dPdpp=sat_deriv->deriv(mup,fpp);
  
  return;
}

void eos_had_temp_base::f_inv_number_suscept_T
(double nn, double np, double T, double &dednn, double &dednp, double &dedpp) {

  // For (d^2 ed)/(d mun d mun)
  funct fnn=std::bind
    (std::mem_fn<double(double,double,double)>
     (&eos_had_temp_base::calc_temp_mun_e),
     this,std::placeholders::_1,np,T);
  dednn=sat_deriv->deriv(nn,fnn);
  
  // For (d^2 ed)/(d mun d mup)
  funct fnp=std::bind
    (std::mem_fn<double(double,double,double)>
     (&eos_had_temp_base::calc_temp_mun_e),
     this,nn,std::placeholders::_1,T);
  dednp=sat_deriv->deriv(np,fnn);
  
  // For (d^2 ed)/(d mup d mup)
  funct fpp=std::bind
    (std::mem_fn<double(double,double,double)>
     (&eos_had_temp_base::calc_temp_mup_e),
     this,nn,std::placeholders::_1,T);
  dedpp=sat_deriv->deriv(np,fpp);
  
  return;
}

int eos_had_temp_base::nuc_matter_temp_e(size_t nv, const ubvector &x, 
					 ubvector &y, double mun0, double mup0,
					 double T) {
  neutron->n=x[0];
  proton->n=x[1];
  
  if (x[0]<0.0 || x[1]<0.0) {
    return exc_ebadfunc;
  }

  if (!std::isfinite(neutron->n) || !std::isfinite(proton->n)) {
    O2SCL_ERR2("Density problem in ",
	       "eos_had_temp_base::nuc_matter_temp_e().",exc_esanity);
  }
  int ret=calc_temp_e(*neutron,*proton,T,*eos_thermo);
  if (ret!=0) {
    O2SCL_ERR2("Function calc_e() failed in ",
	       "eos_had_temp_base::nuc_matter_temp_e().",exc_efailed);
  }

  y[0]=(neutron->mu-mun0)/mun0;
  y[1]=(proton->mu-mup0)/mup0;
  
  if (!std::isfinite(neutron->mu) || !std::isfinite(proton->mu)) {
    O2SCL_ERR2("Chemical potential problem in ",
	       "eos_had_temp_base::nuc_matter_temp_e().",exc_esanity);
  }

  return ret;
}

int eos_had_temp_base::nuc_matter_temp_p(size_t nv, const ubvector &x, 
					 ubvector &y, double nn0,
					 double np0, double T) {
  
  neutron->mu=x[0];
  proton->mu=x[1];

  int ret=calc_temp_p(*neutron,*proton,T,*eos_thermo);
  if (ret!=0) {
    O2SCL_ERR("calc_p() failed in eos_had_temp_base::nuc_matter_p().",ret);
  }

  y[0]=neutron->n-nn0;
  y[1]=proton->n-np0;
  
  return ret;
}

double eos_had_temp_base::calc_entropy_delta(double delta, double nb, 
					     double T) {
  
  neutron->n=(1.0+delta)*nb/2.0;
  proton->n=(1.0-delta)*nb/2.0;
  
  calc_temp_e(*neutron,*proton,T,*eos_thermo);
  
  return eos_thermo->en;
}    

double eos_had_temp_base::calc_dmu_delta_T(double delta, double nb, 
					   double T) {
  
  neutron->n=(1.0+delta)*nb/2.0;
  proton->n=(1.0-delta)*nb/2.0;
  
  calc_temp_e(*neutron,*proton,T,*eos_thermo);
  
  return neutron->mu-proton->mu;
}

double eos_had_temp_base::fesym_T(double nb, double T, double delta) {
  
  funct fmn=std::bind
    (std::mem_fn<double(double,double,double)>
     (&eos_had_temp_base::calc_dmu_delta_T),this,std::placeholders::_1,
     nb,T);
  
  return sat_deriv->deriv(delta,fmn)/4.0;
}

double eos_had_temp_base::fsyment_T(double nb, double T, double delta) {
  
  funct fmn=std::bind
    (std::mem_fn<double(double,double,double)>
     (&eos_had_temp_base::calc_entropy_delta),this,std::placeholders::_1,
     nb,T);
  
  return sat_deriv->deriv2(delta,fmn)/2.0/nb;
}

int eos_had_temp_eden_base::calc_p(fermion &n, fermion &p, thermo &th) {
  int ret;
  
  set_n_and_p(n,p);
  set_thermo(th);
    
  ubvector x(2);
  x[0]=n.n;
  x[1]=p.n;

  mm_funct fmf=std::bind
    (std::mem_fn<int(size_t,const ubvector &,ubvector &, double, double)>
     (&eos_had_eden_base::nuc_matter_e),
     
     this,std::placeholders::_1,std::placeholders::_2,
     std::placeholders::_3,n.mu,p.mu);
  
  ret=eos_mroot->msolve(2,x,fmf);
  if (ret!=0) {
    O2SCL_ERR("Solver failed in eos_had_temp_eden_base::calc_p().",ret);
  }
  
  th=*eos_thermo;
  
  return 0;
}

int eos_had_temp_eden_base::calc_temp_p(fermion &n, fermion &p, 
					double T, thermo &th) {
  int ret;

  set_n_and_p(n,p);
  set_thermo(th);
  
  // Replace a bad guess if necessary
  if (n.n<=0.0) n.n=0.08;
  if (p.n<=0.0) p.n=0.08;

  ubvector den(2);
  den[0]=n.n;
  den[1]=p.n;
  
  mm_funct fmf=std::bind
    (std::mem_fn<int(size_t,const ubvector &,
		     ubvector &, double, double, double)>
     (&eos_had_temp_eden_base::nuc_matter_temp_e),
     this,std::placeholders::_1,std::placeholders::_2,
     std::placeholders::_3,n.mu,p.mu,T);

#ifdef O2SCL_NEVER_DEFINED
}{
#endif
  
  ret=eos_mroot->msolve(2,den,fmf);
  
  if (ret!=0) {
    O2SCL_ERR2("Solver failed in ",
	       "eos_had_temp_eden_base::calc_temp_p().",ret);
  }
  
  th=*eos_thermo;
  
  return ret;
}

int eos_had_temp_pres_base::calc_e(fermion &n, fermion &p, thermo &th) {
  int ret;
  
  set_n_and_p(n,p);
  set_thermo(th);
    
  ubvector mu(2);
  mu[0]=n.mu;
  mu[1]=p.mu;
    
  if (mu[1]<n.ms) mu[0]=n.ms+1.0e-4;
  if (mu[2]<p.ms) mu[1]=p.ms+1.0e-4;
  
  mm_funct fmf=std::bind
    (std::mem_fn<int(size_t,const ubvector &,ubvector &, double, double)>
     (&eos_had_eden_base::nuc_matter_p),
     this,std::placeholders::_1,std::placeholders::_2,
     std::placeholders::_3,n.n,p.n);
  
  ret=eos_mroot->msolve(2,mu,fmf);
  
  if (ret!=0) {
    O2SCL_ERR("Solver failed in eos_had_temp_pres_base::calc_p().",ret);
  }
  
  th=*eos_thermo;
  
  return 0;
}

int eos_had_temp_pres_base::calc_temp_e(fermion &n, fermion &p, 
					double T, thermo &th) {
  int ret;

  set_n_and_p(n,p);
  set_thermo(th);
  
  ubvector mu(2);
  mu[0]=n.mu;
  mu[1]=p.mu;

  mm_funct fmf=std::bind
    (std::mem_fn<int(size_t,const ubvector &,
		     ubvector &, double, double, double)>
     (&eos_had_temp_pres_base::nuc_matter_temp_p),
     this,std::placeholders::_1,std::placeholders::_2,
     std::placeholders::_3,n.n,p.n,T);

#ifdef O2SCL_NEVER_DEFINED
}{
#endif

  ret=eos_mroot->msolve(2,mu,fmf);
  
  if (ret!=0) {
    O2SCL_ERR2("Solver failed in ",
	       "eos_had_temp_pres_base::calc_temp_e().",ret);
  }
  
  th=*eos_thermo;

  return 0;
}

int eos_had_base::beta_eq_T0(ubvector &nB_grid, ubvector &guess,
                             eos_leptons &elep,
			     //fermion &e, bool include_muons,
			     //fermion &mu, fermion_rel &frel,
			     std::shared_ptr<table_units<> > results) {
  
  // Ensure initial guess is valid
  if (guess[0]<=0.0 || guess[0]>=nB_grid[0]) guess[0]=nB_grid[0]/2.0;

  results->clear();
  results->line_of_names("ed pr nb nn np mun mup kfn kfp");
  results->line_of_units(((std::string)"1/fm^4 1/fm^4 1/fm^3 1/fm^3 ")+
			 "1/fm^3 1/fm 1/fm 1/fm 1/fm");
  
  for(size_t i=0;i<nB_grid.size();i++) {
    
    mm_funct fmf=std::bind
      (std::mem_fn<int(size_t,const ubvector &, ubvector &, 
                       const double &, eos_leptons &)>
       (&eos_had_base::solve_beta_eq_T0),
       this,std::placeholders::_1,std::placeholders::_2,
       std::placeholders::_3,std::cref(nB_grid[i]),std::ref(elep));
    
    int iret=beta_mroot.msolve(1,guess,fmf);
    if (iret!=0) return iret;
	
    // Final function evaluation to make sure, e.g.
    // eos_thermo object is correct
    ubvector y(1);
    fmf(1,guess,y);
	
    std::vector<double> line={eos_thermo->ed,eos_thermo->pr,nB_grid[i],
			      neutron->n,proton->n,
			      neutron->mu,proton->mu,
			      neutron->kf,proton->kf};
    results->line_of_data(line);
  }

  // Store the initial guess for the first density in the guess vector
  // since we used the guess vector as storage space above
  guess[0]=results->get("np",0);
      
  return 0;
}

int eos_had_base::solve_beta_eq_T0(size_t nv, const ubvector &x,
				   ubvector &y, const double &nB,
                                   eos_leptons &elep) {
  
  if (x[0]<0.0) return 1;
  double n_charge=x[0];
  proton->n=n_charge;
  neutron->n=nB-n_charge;
  if (neutron->n<0.0) return 2;
  this->calc_e(*neutron,*proton,*eos_thermo);
  elep.e.mu=neutron->mu-proton->mu;
  elep.pair_mu(0.0);
  y[0]=n_charge-elep.e.n;
  if (elep.include_muons) {
    y[0]=n_charge-elep.e.n-elep.mu.n;
  }
  return 0;
}<|MERGE_RESOLUTION|>--- conflicted
+++ resolved
@@ -280,12 +280,6 @@
   
   // Initial guess
   nb=0.16;
-<<<<<<< HEAD
-
-  funct fmf=std::bind(std::mem_fn<double(double,double)>
-		      (&eos_had_base::calc_pressure_nb),
-		      this,std::placeholders::_1,delta);
-=======
   
   mm_funct fmf=std::bind(std::mem_fn<int(size_t,const ubvector &,
                                          ubvector &,double)>
@@ -304,7 +298,6 @@
   }
   
   nb=x[0];
->>>>>>> 1926467e
   
   calc_pressure_nb(nb);
   leoa=eos_thermo->ed/nb;
